--- conflicted
+++ resolved
@@ -3432,14 +3432,6 @@
 
 	export type LineNumbersType = 'on' | 'off' | 'relative' | 'interval' | ((lineNumber: number) => string);
 
-<<<<<<< HEAD
-	export interface IRulerColorOption {
-		readonly size: number;
-		readonly color: string;
-	}
-
-	export type IRulerOption = number | IRulerColorOption;
-=======
 	export enum RenderLineNumbersType {
 		Off = 0,
 		On = 1,
@@ -3452,7 +3444,13 @@
 		readonly renderType: RenderLineNumbersType;
 		readonly renderFn: ((lineNumber: number) => string) | null;
 	}
->>>>>>> acd2c6f3
+
+	export interface IRulerColorOption {
+		readonly size: number;
+		readonly color: string;
+	}
+
+	export type IRulerOption = number | IRulerColorOption;
 
 	/**
 	 * Configuration options for editor scrollbars
