/*---------------------------------------------------------------------------------------------
 *  Copyright (c) Microsoft Corporation. All rights reserved.
 *  Licensed under the MIT License. See License.txt in the project root for license information.
 *--------------------------------------------------------------------------------------------*/

declare namespace monaco {

	// THIS IS A GENERATED FILE. DO NOT EDIT DIRECTLY.

	export type Thenable<T> = PromiseLike<T>;

	export interface IDisposable {
		dispose(): void;
	}

	export interface IEvent<T> {
		(listener: (e: T) => any, thisArg?: any): IDisposable;
	}

	/**
	 * A helper that allows to emit and listen to typed events
	 */
	export class Emitter<T> {
		constructor();
		readonly event: IEvent<T>;
		fire(event: T): void;
		dispose(): void;
	}


	export enum MarkerTag {
		Unnecessary = 1,
		Deprecated = 2
	}

	export enum MarkerSeverity {
		Hint = 1,
		Info = 2,
		Warning = 4,
		Error = 8
	}

	export class CancellationTokenSource {
		constructor(parent?: CancellationToken);
		readonly token: CancellationToken;
		cancel(): void;
		dispose(): void;
	}

	export interface CancellationToken {
		readonly isCancellationRequested: boolean;
		/**
		 * An event emitted when cancellation is requested
		 * @event
		 */
		readonly onCancellationRequested: IEvent<any>;
	}

	/**
	 * Uniform Resource Identifier (Uri) http://tools.ietf.org/html/rfc3986.
	 * This class is a simple parser which creates the basic component parts
	 * (http://tools.ietf.org/html/rfc3986#section-3) with minimal validation
	 * and encoding.
	 *
	 *       foo://example.com:8042/over/there?name=ferret#nose
	 *       \_/   \______________/\_________/ \_________/ \__/
	 *        |           |            |            |        |
	 *     scheme     authority       path        query   fragment
	 *        |   _____________________|__
	 *       / \ /                        \
	 *       urn:example:animal:ferret:nose
	 */
	export class Uri implements UriComponents {
		static isUri(thing: any): thing is Uri;
		/**
		 * scheme is the 'http' part of 'http://www.msft.com/some/path?query#fragment'.
		 * The part before the first colon.
		 */
		readonly scheme: string;
		/**
		 * authority is the 'www.msft.com' part of 'http://www.msft.com/some/path?query#fragment'.
		 * The part between the first double slashes and the next slash.
		 */
		readonly authority: string;
		/**
		 * path is the '/some/path' part of 'http://www.msft.com/some/path?query#fragment'.
		 */
		readonly path: string;
		/**
		 * query is the 'query' part of 'http://www.msft.com/some/path?query#fragment'.
		 */
		readonly query: string;
		/**
		 * fragment is the 'fragment' part of 'http://www.msft.com/some/path?query#fragment'.
		 */
		readonly fragment: string;
		/**
		 * Returns a string representing the corresponding file system path of this Uri.
		 * Will handle UNC paths, normalizes windows drive letters to lower-case, and uses the
		 * platform specific path separator.
		 *
		 * * Will *not* validate the path for invalid characters and semantics.
		 * * Will *not* look at the scheme of this Uri.
		 * * The result shall *not* be used for display purposes but for accessing a file on disk.
		 *
		 *
		 * The *difference* to `Uri#path` is the use of the platform specific separator and the handling
		 * of UNC paths. See the below sample of a file-uri with an authority (UNC path).
		 *
		 * ```ts
			const u = Uri.parse('file://server/c$/folder/file.txt')
			u.authority === 'server'
			u.path === '/shares/c$/file.txt'
			u.fsPath === '\\server\c$\folder\file.txt'
		```
		 *
		 * Using `Uri#path` to read a file (using fs-apis) would not be enough because parts of the path,
		 * namely the server name, would be missing. Therefore `Uri#fsPath` exists - it's sugar to ease working
		 * with URIs that represent files on disk (`file` scheme).
		 */
		readonly fsPath: string;
		with(change: {
			scheme?: string;
			authority?: string | null;
			path?: string | null;
			query?: string | null;
			fragment?: string | null;
		}): Uri;
		/**
		 * Creates a new Uri from a string, e.g. `http://www.msft.com/some/path`,
		 * `file:///usr/home`, or `scheme:with/path`.
		 *
		 * @param value A string which represents an Uri (see `Uri#toString`).
		 */
		static parse(value: string, _strict?: boolean): Uri;
		/**
		 * Creates a new Uri from a file system path, e.g. `c:\my\files`,
		 * `/usr/home`, or `\\server\share\some\path`.
		 *
		 * The *difference* between `Uri#parse` and `Uri#file` is that the latter treats the argument
		 * as path, not as stringified-uri. E.g. `Uri.file(path)` is **not the same as**
		 * `Uri.parse('file://' + path)` because the path might contain characters that are
		 * interpreted (# and ?). See the following sample:
		 * ```ts
		const good = Uri.file('/coding/c#/project1');
		good.scheme === 'file';
		good.path === '/coding/c#/project1';
		good.fragment === '';
		const bad = Uri.parse('file://' + '/coding/c#/project1');
		bad.scheme === 'file';
		bad.path === '/coding/c'; // path is now broken
		bad.fragment === '/project1';
		```
		 *
		 * @param path A file system path (see `Uri#fsPath`)
		 */
		static file(path: string): Uri;
		static from(components: {
			scheme: string;
			authority?: string;
			path?: string;
			query?: string;
			fragment?: string;
		}): Uri;
		/**
		 * Creates a string representation for this Uri. It's guaranteed that calling
		 * `Uri.parse` with the result of this function creates an Uri which is equal
		 * to this Uri.
		 *
		 * * The result shall *not* be used for display purposes but for externalization or transport.
		 * * The result will be encoded using the percentage encoding and encoding happens mostly
		 * ignore the scheme-specific encoding rules.
		 *
		 * @param skipEncoding Do not encode the result, default is `false`
		 */
		toString(skipEncoding?: boolean): string;
		toJSON(): UriComponents;
		static revive(data: UriComponents | Uri): Uri;
		static revive(data: UriComponents | Uri | undefined): Uri | undefined;
		static revive(data: UriComponents | Uri | null): Uri | null;
		static revive(data: UriComponents | Uri | undefined | null): Uri | undefined | null;
	}

	export interface UriComponents {
		scheme: string;
		authority: string;
		path: string;
		query: string;
		fragment: string;
	}

	/**
	 * Virtual Key Codes, the value does not hold any inherent meaning.
	 * Inspired somewhat from https://msdn.microsoft.com/en-us/library/windows/desktop/dd375731(v=vs.85).aspx
	 * But these are "more general", as they should work across browsers & OS`s.
	 */
	export enum KeyCode {
		/**
		 * Placed first to cover the 0 value of the enum.
		 */
		Unknown = 0,
		Backspace = 1,
		Tab = 2,
		Enter = 3,
		Shift = 4,
		Ctrl = 5,
		Alt = 6,
		PauseBreak = 7,
		CapsLock = 8,
		Escape = 9,
		Space = 10,
		PageUp = 11,
		PageDown = 12,
		End = 13,
		Home = 14,
		LeftArrow = 15,
		UpArrow = 16,
		RightArrow = 17,
		DownArrow = 18,
		Insert = 19,
		Delete = 20,
		KEY_0 = 21,
		KEY_1 = 22,
		KEY_2 = 23,
		KEY_3 = 24,
		KEY_4 = 25,
		KEY_5 = 26,
		KEY_6 = 27,
		KEY_7 = 28,
		KEY_8 = 29,
		KEY_9 = 30,
		KEY_A = 31,
		KEY_B = 32,
		KEY_C = 33,
		KEY_D = 34,
		KEY_E = 35,
		KEY_F = 36,
		KEY_G = 37,
		KEY_H = 38,
		KEY_I = 39,
		KEY_J = 40,
		KEY_K = 41,
		KEY_L = 42,
		KEY_M = 43,
		KEY_N = 44,
		KEY_O = 45,
		KEY_P = 46,
		KEY_Q = 47,
		KEY_R = 48,
		KEY_S = 49,
		KEY_T = 50,
		KEY_U = 51,
		KEY_V = 52,
		KEY_W = 53,
		KEY_X = 54,
		KEY_Y = 55,
		KEY_Z = 56,
		Meta = 57,
		ContextMenu = 58,
		F1 = 59,
		F2 = 60,
		F3 = 61,
		F4 = 62,
		F5 = 63,
		F6 = 64,
		F7 = 65,
		F8 = 66,
		F9 = 67,
		F10 = 68,
		F11 = 69,
		F12 = 70,
		F13 = 71,
		F14 = 72,
		F15 = 73,
		F16 = 74,
		F17 = 75,
		F18 = 76,
		F19 = 77,
		NumLock = 78,
		ScrollLock = 79,
		/**
		 * Used for miscellaneous characters; it can vary by keyboard.
		 * For the US standard keyboard, the ';:' key
		 */
		US_SEMICOLON = 80,
		/**
		 * For any country/region, the '+' key
		 * For the US standard keyboard, the '=+' key
		 */
		US_EQUAL = 81,
		/**
		 * For any country/region, the ',' key
		 * For the US standard keyboard, the ',<' key
		 */
		US_COMMA = 82,
		/**
		 * For any country/region, the '-' key
		 * For the US standard keyboard, the '-_' key
		 */
		US_MINUS = 83,
		/**
		 * For any country/region, the '.' key
		 * For the US standard keyboard, the '.>' key
		 */
		US_DOT = 84,
		/**
		 * Used for miscellaneous characters; it can vary by keyboard.
		 * For the US standard keyboard, the '/?' key
		 */
		US_SLASH = 85,
		/**
		 * Used for miscellaneous characters; it can vary by keyboard.
		 * For the US standard keyboard, the '`~' key
		 */
		US_BACKTICK = 86,
		/**
		 * Used for miscellaneous characters; it can vary by keyboard.
		 * For the US standard keyboard, the '[{' key
		 */
		US_OPEN_SQUARE_BRACKET = 87,
		/**
		 * Used for miscellaneous characters; it can vary by keyboard.
		 * For the US standard keyboard, the '\|' key
		 */
		US_BACKSLASH = 88,
		/**
		 * Used for miscellaneous characters; it can vary by keyboard.
		 * For the US standard keyboard, the ']}' key
		 */
		US_CLOSE_SQUARE_BRACKET = 89,
		/**
		 * Used for miscellaneous characters; it can vary by keyboard.
		 * For the US standard keyboard, the ''"' key
		 */
		US_QUOTE = 90,
		/**
		 * Used for miscellaneous characters; it can vary by keyboard.
		 */
		OEM_8 = 91,
		/**
		 * Either the angle bracket key or the backslash key on the RT 102-key keyboard.
		 */
		OEM_102 = 92,
		NUMPAD_0 = 93,
		NUMPAD_1 = 94,
		NUMPAD_2 = 95,
		NUMPAD_3 = 96,
		NUMPAD_4 = 97,
		NUMPAD_5 = 98,
		NUMPAD_6 = 99,
		NUMPAD_7 = 100,
		NUMPAD_8 = 101,
		NUMPAD_9 = 102,
		NUMPAD_MULTIPLY = 103,
		NUMPAD_ADD = 104,
		NUMPAD_SEPARATOR = 105,
		NUMPAD_SUBTRACT = 106,
		NUMPAD_DECIMAL = 107,
		NUMPAD_DIVIDE = 108,
		/**
		 * Cover all key codes when IME is processing input.
		 */
		KEY_IN_COMPOSITION = 109,
		ABNT_C1 = 110,
		ABNT_C2 = 111,
		/**
		 * Placed last to cover the length of the enum.
		 * Please do not depend on this value!
		 */
		MAX_VALUE = 112
	}

	export class KeyMod {
		static readonly CtrlCmd: number;
		static readonly Shift: number;
		static readonly Alt: number;
		static readonly WinCtrl: number;
		static chord(firstPart: number, secondPart: number): number;
	}

	export interface IMarkdownString {
		value: string;
		isTrusted?: boolean;
		uris?: {
			[href: string]: UriComponents;
		};
	}

	export interface IKeyboardEvent {
		readonly _standardKeyboardEventBrand: true;
		readonly browserEvent: KeyboardEvent;
		readonly target: HTMLElement;
		readonly ctrlKey: boolean;
		readonly shiftKey: boolean;
		readonly altKey: boolean;
		readonly metaKey: boolean;
		readonly keyCode: KeyCode;
		readonly code: string;
		equals(keybinding: number): boolean;
		preventDefault(): void;
		stopPropagation(): void;
	}
	export interface IMouseEvent {
		readonly browserEvent: MouseEvent;
		readonly leftButton: boolean;
		readonly middleButton: boolean;
		readonly rightButton: boolean;
		readonly target: HTMLElement;
		readonly detail: number;
		readonly posx: number;
		readonly posy: number;
		readonly ctrlKey: boolean;
		readonly shiftKey: boolean;
		readonly altKey: boolean;
		readonly metaKey: boolean;
		readonly timestamp: number;
		preventDefault(): void;
		stopPropagation(): void;
	}

	export interface IScrollEvent {
		readonly scrollTop: number;
		readonly scrollLeft: number;
		readonly scrollWidth: number;
		readonly scrollHeight: number;
		readonly scrollTopChanged: boolean;
		readonly scrollLeftChanged: boolean;
		readonly scrollWidthChanged: boolean;
		readonly scrollHeightChanged: boolean;
	}
	/**
	 * A position in the editor. This interface is suitable for serialization.
	 */
	export interface IPosition {
		/**
		 * line number (starts at 1)
		 */
		readonly lineNumber: number;
		/**
		 * column (the first character in a line is between column 1 and column 2)
		 */
		readonly column: number;
	}

	/**
	 * A position in the editor.
	 */
	export class Position {
		/**
		 * line number (starts at 1)
		 */
		readonly lineNumber: number;
		/**
		 * column (the first character in a line is between column 1 and column 2)
		 */
		readonly column: number;
		constructor(lineNumber: number, column: number);
		/**
		 * Create a new position from this position.
		 *
		 * @param newLineNumber new line number
		 * @param newColumn new column
		 */
		with(newLineNumber?: number, newColumn?: number): Position;
		/**
		 * Derive a new position from this position.
		 *
		 * @param deltaLineNumber line number delta
		 * @param deltaColumn column delta
		 */
		delta(deltaLineNumber?: number, deltaColumn?: number): Position;
		/**
		 * Test if this position equals other position
		 */
		equals(other: IPosition): boolean;
		/**
		 * Test if position `a` equals position `b`
		 */
		static equals(a: IPosition | null, b: IPosition | null): boolean;
		/**
		 * Test if this position is before other position.
		 * If the two positions are equal, the result will be false.
		 */
		isBefore(other: IPosition): boolean;
		/**
		 * Test if position `a` is before position `b`.
		 * If the two positions are equal, the result will be false.
		 */
		static isBefore(a: IPosition, b: IPosition): boolean;
		/**
		 * Test if this position is before other position.
		 * If the two positions are equal, the result will be true.
		 */
		isBeforeOrEqual(other: IPosition): boolean;
		/**
		 * Test if position `a` is before position `b`.
		 * If the two positions are equal, the result will be true.
		 */
		static isBeforeOrEqual(a: IPosition, b: IPosition): boolean;
		/**
		 * A function that compares positions, useful for sorting
		 */
		static compare(a: IPosition, b: IPosition): number;
		/**
		 * Clone this position.
		 */
		clone(): Position;
		/**
		 * Convert to a human-readable representation.
		 */
		toString(): string;
		/**
		 * Create a `Position` from an `IPosition`.
		 */
		static lift(pos: IPosition): Position;
		/**
		 * Test if `obj` is an `IPosition`.
		 */
		static isIPosition(obj: any): obj is IPosition;
	}

	/**
	 * A range in the editor. This interface is suitable for serialization.
	 */
	export interface IRange {
		/**
		 * Line number on which the range starts (starts at 1).
		 */
		readonly startLineNumber: number;
		/**
		 * Column on which the range starts in line `startLineNumber` (starts at 1).
		 */
		readonly startColumn: number;
		/**
		 * Line number on which the range ends.
		 */
		readonly endLineNumber: number;
		/**
		 * Column on which the range ends in line `endLineNumber`.
		 */
		readonly endColumn: number;
	}

	/**
	 * A range in the editor. (startLineNumber,startColumn) is <= (endLineNumber,endColumn)
	 */
	export class Range {
		/**
		 * Line number on which the range starts (starts at 1).
		 */
		readonly startLineNumber: number;
		/**
		 * Column on which the range starts in line `startLineNumber` (starts at 1).
		 */
		readonly startColumn: number;
		/**
		 * Line number on which the range ends.
		 */
		readonly endLineNumber: number;
		/**
		 * Column on which the range ends in line `endLineNumber`.
		 */
		readonly endColumn: number;
		constructor(startLineNumber: number, startColumn: number, endLineNumber: number, endColumn: number);
		/**
		 * Test if this range is empty.
		 */
		isEmpty(): boolean;
		/**
		 * Test if `range` is empty.
		 */
		static isEmpty(range: IRange): boolean;
		/**
		 * Test if position is in this range. If the position is at the edges, will return true.
		 */
		containsPosition(position: IPosition): boolean;
		/**
		 * Test if `position` is in `range`. If the position is at the edges, will return true.
		 */
		static containsPosition(range: IRange, position: IPosition): boolean;
		/**
		 * Test if range is in this range. If the range is equal to this range, will return true.
		 */
		containsRange(range: IRange): boolean;
		/**
		 * Test if `otherRange` is in `range`. If the ranges are equal, will return true.
		 */
		static containsRange(range: IRange, otherRange: IRange): boolean;
		/**
		 * Test if `range` is strictly in this range. `range` must start after and end before this range for the result to be true.
		 */
		strictContainsRange(range: IRange): boolean;
		/**
		 * Test if `otherRange` is strinctly in `range` (must start after, and end before). If the ranges are equal, will return false.
		 */
		static strictContainsRange(range: IRange, otherRange: IRange): boolean;
		/**
		 * A reunion of the two ranges.
		 * The smallest position will be used as the start point, and the largest one as the end point.
		 */
		plusRange(range: IRange): Range;
		/**
		 * A reunion of the two ranges.
		 * The smallest position will be used as the start point, and the largest one as the end point.
		 */
		static plusRange(a: IRange, b: IRange): Range;
		/**
		 * A intersection of the two ranges.
		 */
		intersectRanges(range: IRange): Range | null;
		/**
		 * A intersection of the two ranges.
		 */
		static intersectRanges(a: IRange, b: IRange): Range | null;
		/**
		 * Test if this range equals other.
		 */
		equalsRange(other: IRange | null): boolean;
		/**
		 * Test if range `a` equals `b`.
		 */
		static equalsRange(a: IRange | null, b: IRange | null): boolean;
		/**
		 * Return the end position (which will be after or equal to the start position)
		 */
		getEndPosition(): Position;
		/**
		 * Return the start position (which will be before or equal to the end position)
		 */
		getStartPosition(): Position;
		/**
		 * Transform to a user presentable string representation.
		 */
		toString(): string;
		/**
		 * Create a new range using this range's start position, and using endLineNumber and endColumn as the end position.
		 */
		setEndPosition(endLineNumber: number, endColumn: number): Range;
		/**
		 * Create a new range using this range's end position, and using startLineNumber and startColumn as the start position.
		 */
		setStartPosition(startLineNumber: number, startColumn: number): Range;
		/**
		 * Create a new empty range using this range's start position.
		 */
		collapseToStart(): Range;
		/**
		 * Create a new empty range using this range's start position.
		 */
		static collapseToStart(range: IRange): Range;
		static fromPositions(start: IPosition, end?: IPosition): Range;
		/**
		 * Create a `Range` from an `IRange`.
		 */
		static lift(range: undefined | null): null;
		static lift(range: IRange): Range;
		/**
		 * Test if `obj` is an `IRange`.
		 */
		static isIRange(obj: any): obj is IRange;
		/**
		 * Test if the two ranges are touching in any way.
		 */
		static areIntersectingOrTouching(a: IRange, b: IRange): boolean;
		/**
		 * Test if the two ranges are intersecting. If the ranges are touching it returns true.
		 */
		static areIntersecting(a: IRange, b: IRange): boolean;
		/**
		 * A function that compares ranges, useful for sorting ranges
		 * It will first compare ranges on the startPosition and then on the endPosition
		 */
		static compareRangesUsingStarts(a: IRange | null | undefined, b: IRange | null | undefined): number;
		/**
		 * A function that compares ranges, useful for sorting ranges
		 * It will first compare ranges on the endPosition and then on the startPosition
		 */
		static compareRangesUsingEnds(a: IRange, b: IRange): number;
		/**
		 * Test if the range spans multiple lines.
		 */
		static spansMultipleLines(range: IRange): boolean;
	}

	/**
	 * A selection in the editor.
	 * The selection is a range that has an orientation.
	 */
	export interface ISelection {
		/**
		 * The line number on which the selection has started.
		 */
		readonly selectionStartLineNumber: number;
		/**
		 * The column on `selectionStartLineNumber` where the selection has started.
		 */
		readonly selectionStartColumn: number;
		/**
		 * The line number on which the selection has ended.
		 */
		readonly positionLineNumber: number;
		/**
		 * The column on `positionLineNumber` where the selection has ended.
		 */
		readonly positionColumn: number;
	}

	/**
	 * A selection in the editor.
	 * The selection is a range that has an orientation.
	 */
	export class Selection extends Range {
		/**
		 * The line number on which the selection has started.
		 */
		readonly selectionStartLineNumber: number;
		/**
		 * The column on `selectionStartLineNumber` where the selection has started.
		 */
		readonly selectionStartColumn: number;
		/**
		 * The line number on which the selection has ended.
		 */
		readonly positionLineNumber: number;
		/**
		 * The column on `positionLineNumber` where the selection has ended.
		 */
		readonly positionColumn: number;
		constructor(selectionStartLineNumber: number, selectionStartColumn: number, positionLineNumber: number, positionColumn: number);
		/**
		 * Clone this selection.
		 */
		clone(): Selection;
		/**
		 * Transform to a human-readable representation.
		 */
		toString(): string;
		/**
		 * Test if equals other selection.
		 */
		equalsSelection(other: ISelection): boolean;
		/**
		 * Test if the two selections are equal.
		 */
		static selectionsEqual(a: ISelection, b: ISelection): boolean;
		/**
		 * Get directions (LTR or RTL).
		 */
		getDirection(): SelectionDirection;
		/**
		 * Create a new selection with a different `positionLineNumber` and `positionColumn`.
		 */
		setEndPosition(endLineNumber: number, endColumn: number): Selection;
		/**
		 * Get the position at `positionLineNumber` and `positionColumn`.
		 */
		getPosition(): Position;
		/**
		 * Create a new selection with a different `selectionStartLineNumber` and `selectionStartColumn`.
		 */
		setStartPosition(startLineNumber: number, startColumn: number): Selection;
		/**
		 * Create a `Selection` from one or two positions
		 */
		static fromPositions(start: IPosition, end?: IPosition): Selection;
		/**
		 * Create a `Selection` from an `ISelection`.
		 */
		static liftSelection(sel: ISelection): Selection;
		/**
		 * `a` equals `b`.
		 */
		static selectionsArrEqual(a: ISelection[], b: ISelection[]): boolean;
		/**
		 * Test if `obj` is an `ISelection`.
		 */
		static isISelection(obj: any): obj is ISelection;
		/**
		 * Create with a direction.
		 */
		static createWithDirection(startLineNumber: number, startColumn: number, endLineNumber: number, endColumn: number, direction: SelectionDirection): Selection;
	}

	/**
	 * The direction of a selection.
	 */
	export enum SelectionDirection {
		/**
		 * The selection starts above where it ends.
		 */
		LTR = 0,
		/**
		 * The selection starts below where it ends.
		 */
		RTL = 1
	}

	export class Token {
		_tokenBrand: void;
		readonly offset: number;
		readonly type: string;
		readonly language: string;
		constructor(offset: number, type: string, language: string);
		toString(): string;
	}
}

declare namespace monaco.editor {


	/**
	 * Create a new editor under `domElement`.
	 * `domElement` should be empty (not contain other dom nodes).
	 * The editor will read the size of `domElement`.
	 */
	export function create(domElement: HTMLElement, options?: IEditorConstructionOptions, override?: IEditorOverrideServices): IStandaloneCodeEditor;

	/**
	 * Emitted when an editor is created.
	 * Creating a diff editor might cause this listener to be invoked with the two editors.
	 * @event
	 */
	export function onDidCreateEditor(listener: (codeEditor: ICodeEditor) => void): IDisposable;

	/**
	 * Create a new diff editor under `domElement`.
	 * `domElement` should be empty (not contain other dom nodes).
	 * The editor will read the size of `domElement`.
	 */
	export function createDiffEditor(domElement: HTMLElement, options?: IDiffEditorConstructionOptions, override?: IEditorOverrideServices): IStandaloneDiffEditor;

	export interface IDiffNavigator {
		canNavigate(): boolean;
		next(): void;
		previous(): void;
		dispose(): void;
	}

	export interface IDiffNavigatorOptions {
		readonly followsCaret?: boolean;
		readonly ignoreCharChanges?: boolean;
		readonly alwaysRevealFirst?: boolean;
	}

	export function createDiffNavigator(diffEditor: IStandaloneDiffEditor, opts?: IDiffNavigatorOptions): IDiffNavigator;

	/**
	 * Create a new editor model.
	 * You can specify the language that should be set for this model or let the language be inferred from the `uri`.
	 */
	export function createModel(value: string, language?: string, uri?: Uri): ITextModel;

	/**
	 * Change the language for a model.
	 */
	export function setModelLanguage(model: ITextModel, languageId: string): void;

	/**
	 * Set the markers for a model.
	 */
	export function setModelMarkers(model: ITextModel, owner: string, markers: IMarkerData[]): void;

	/**
	 * Get markers for owner and/or resource
	 *
	 * @returns list of markers
	 */
	export function getModelMarkers(filter: {
		owner?: string;
		resource?: Uri;
		take?: number;
	}): IMarker[];

	/**
	 * Get the model that has `uri` if it exists.
	 */
	export function getModel(uri: Uri): ITextModel | null;

	/**
	 * Get all the created models.
	 */
	export function getModels(): ITextModel[];

	/**
	 * Emitted when a model is created.
	 * @event
	 */
	export function onDidCreateModel(listener: (model: ITextModel) => void): IDisposable;

	/**
	 * Emitted right before a model is disposed.
	 * @event
	 */
	export function onWillDisposeModel(listener: (model: ITextModel) => void): IDisposable;

	/**
	 * Emitted when a different language is set to a model.
	 * @event
	 */
	export function onDidChangeModelLanguage(listener: (e: {
		readonly model: ITextModel;
		readonly oldLanguage: string;
	}) => void): IDisposable;

	/**
	 * Create a new web worker that has model syncing capabilities built in.
	 * Specify an AMD module to load that will `create` an object that will be proxied.
	 */
	export function createWebWorker<T>(opts: IWebWorkerOptions): MonacoWebWorker<T>;

	/**
	 * Colorize the contents of `domNode` using attribute `data-lang`.
	 */
	export function colorizeElement(domNode: HTMLElement, options: IColorizerElementOptions): Promise<void>;

	/**
	 * Colorize `text` using language `languageId`.
	 */
	export function colorize(text: string, languageId: string, options: IColorizerOptions): Promise<string>;

	/**
	 * Colorize a line in a model.
	 */
	export function colorizeModelLine(model: ITextModel, lineNumber: number, tabSize?: number): string;

	/**
	 * Tokenize `text` using language `languageId`
	 */
	export function tokenize(text: string, languageId: string): Token[][];

	/**
	 * Define a new theme or update an existing theme.
	 */
	export function defineTheme(themeName: string, themeData: IStandaloneThemeData): void;

	/**
	 * Switches to a theme.
	 */
	export function setTheme(themeName: string): void;

	/**
	 * Clears all cached font measurements and triggers re-measurement.
	 */
	export function remeasureFonts(): void;

	export type BuiltinTheme = 'vs' | 'vs-dark' | 'hc-black';

	export interface IStandaloneThemeData {
		base: BuiltinTheme;
		inherit: boolean;
		rules: ITokenThemeRule[];
		encodedTokensColors?: string[];
		colors: IColors;
	}

	export type IColors = {
		[colorId: string]: string;
	};

	export interface ITokenThemeRule {
		token: string;
		foreground?: string;
		background?: string;
		fontStyle?: string;
	}

	/**
	 * A web worker that can provide a proxy to an arbitrary file.
	 */
	export interface MonacoWebWorker<T> {
		/**
		 * Terminate the web worker, thus invalidating the returned proxy.
		 */
		dispose(): void;
		/**
		 * Get a proxy to the arbitrary loaded code.
		 */
		getProxy(): Promise<T>;
		/**
		 * Synchronize (send) the models at `resources` to the web worker,
		 * making them available in the monaco.worker.getMirrorModels().
		 */
		withSyncedResources(resources: Uri[]): Promise<T>;
	}

	export interface IWebWorkerOptions {
		/**
		 * The AMD moduleId to load.
		 * It should export a function `create` that should return the exported proxy.
		 */
		moduleId: string;
		/**
		 * The data to send over when calling create on the module.
		 */
		createData?: any;
		/**
		 * A label to be used to identify the web worker for debugging purposes.
		 */
		label?: string;
		/**
		 * An object that can be used by the web worker to make calls back to the main thread.
		 */
		host?: any;
	}

	/**
	 * Description of an action contribution
	 */
	export interface IActionDescriptor {
		/**
		 * An unique identifier of the contributed action.
		 */
		id: string;
		/**
		 * A label of the action that will be presented to the user.
		 */
		label: string;
		/**
		 * Precondition rule.
		 */
		precondition?: string;
		/**
		 * An array of keybindings for the action.
		 */
		keybindings?: number[];
		/**
		 * The keybinding rule (condition on top of precondition).
		 */
		keybindingContext?: string;
		/**
		 * Control if the action should show up in the context menu and where.
		 * The context menu of the editor has these default:
		 *   navigation - The navigation group comes first in all cases.
		 *   1_modification - This group comes next and contains commands that modify your code.
		 *   9_cutcopypaste - The last default group with the basic editing commands.
		 * You can also create your own group.
		 * Defaults to null (don't show in context menu).
		 */
		contextMenuGroupId?: string;
		/**
		 * Control the order in the context menu group.
		 */
		contextMenuOrder?: number;
		/**
		 * Method that will be executed when the action is triggered.
		 * @param editor The editor instance is passed in as a convenience
		 */
		run(editor: ICodeEditor): void | Promise<void>;
	}

	/**
	 * The options to create an editor.
	 */
	export interface IEditorConstructionOptions extends IEditorOptions {
		/**
		 * The initial model associated with this code editor.
		 */
		model?: ITextModel | null;
		/**
		 * The initial value of the auto created model in the editor.
		 * To not create automatically a model, use `model: null`.
		 */
		value?: string;
		/**
		 * The initial language of the auto created model in the editor.
		 * To not create automatically a model, use `model: null`.
		 */
		language?: string;
		/**
		 * Initial theme to be used for rendering.
		 * The current out-of-the-box available themes are: 'vs' (default), 'vs-dark', 'hc-black'.
		 * You can create custom themes via `monaco.editor.defineTheme`.
		 * To switch a theme, use `monaco.editor.setTheme`
		 */
		theme?: string;
		/**
		 * An URL to open when Ctrl+H (Windows and Linux) or Cmd+H (OSX) is pressed in
		 * the accessibility help dialog in the editor.
		 *
		 * Defaults to "https://go.microsoft.com/fwlink/?linkid=852450"
		 */
		accessibilityHelpUrl?: string;
	}

	/**
	 * The options to create a diff editor.
	 */
	export interface IDiffEditorConstructionOptions extends IDiffEditorOptions {
		/**
		 * Initial theme to be used for rendering.
		 * The current out-of-the-box available themes are: 'vs' (default), 'vs-dark', 'hc-black'.
		 * You can create custom themes via `monaco.editor.defineTheme`.
		 * To switch a theme, use `monaco.editor.setTheme`
		 */
		theme?: string;
	}

	export interface IStandaloneCodeEditor extends ICodeEditor {
		addCommand(keybinding: number, handler: ICommandHandler, context?: string): string | null;
		createContextKey<T>(key: string, defaultValue: T): IContextKey<T>;
		addAction(descriptor: IActionDescriptor): IDisposable;
	}

	export interface IStandaloneDiffEditor extends IDiffEditor {
		addCommand(keybinding: number, handler: ICommandHandler, context?: string): string | null;
		createContextKey<T>(key: string, defaultValue: T): IContextKey<T>;
		addAction(descriptor: IActionDescriptor): IDisposable;
		getOriginalEditor(): IStandaloneCodeEditor;
		getModifiedEditor(): IStandaloneCodeEditor;
	}
	export interface ICommandHandler {
		(...args: any[]): void;
	}

	export interface IContextKey<T> {
		set(value: T): void;
		reset(): void;
		get(): T | undefined;
	}

	export interface IEditorOverrideServices {
		[index: string]: any;
	}

	export interface IMarker {
		owner: string;
		resource: Uri;
		severity: MarkerSeverity;
		code?: string;
		message: string;
		source?: string;
		startLineNumber: number;
		startColumn: number;
		endLineNumber: number;
		endColumn: number;
		relatedInformation?: IRelatedInformation[];
		tags?: MarkerTag[];
	}

	/**
	 * A structure defining a problem/warning/etc.
	 */
	export interface IMarkerData {
		code?: string;
		severity: MarkerSeverity;
		message: string;
		source?: string;
		startLineNumber: number;
		startColumn: number;
		endLineNumber: number;
		endColumn: number;
		relatedInformation?: IRelatedInformation[];
		tags?: MarkerTag[];
	}

	/**
	 *
	 */
	export interface IRelatedInformation {
		resource: Uri;
		message: string;
		startLineNumber: number;
		startColumn: number;
		endLineNumber: number;
		endColumn: number;
	}

	export interface IColorizerOptions {
		tabSize?: number;
	}

	export interface IColorizerElementOptions extends IColorizerOptions {
		theme?: string;
		mimeType?: string;
	}

	export enum ScrollbarVisibility {
		Auto = 1,
		Hidden = 2,
		Visible = 3
	}

	export interface ThemeColor {
		id: string;
	}

	/**
	 * Vertical Lane in the overview ruler of the editor.
	 */
	export enum OverviewRulerLane {
		Left = 1,
		Center = 2,
		Right = 4,
		Full = 7
	}

	/**
	 * Position in the minimap to render the decoration.
	 */
	export enum MinimapPosition {
		Inline = 1
	}

	export interface IDecorationOptions {
		/**
		 * CSS color to render.
		 * e.g.: rgba(100, 100, 100, 0.5) or a color from the color registry
		 */
		color: string | ThemeColor | undefined;
		/**
		 * CSS color to render.
		 * e.g.: rgba(100, 100, 100, 0.5) or a color from the color registry
		 */
		darkColor?: string | ThemeColor;
	}

	/**
	 * Options for rendering a model decoration in the overview ruler.
	 */
	export interface IModelDecorationOverviewRulerOptions extends IDecorationOptions {
		/**
		 * The position in the overview ruler.
		 */
		position: OverviewRulerLane;
	}

	/**
	 * Options for rendering a model decoration in the overview ruler.
	 */
	export interface IModelDecorationMinimapOptions extends IDecorationOptions {
		/**
		 * The position in the overview ruler.
		 */
		position: MinimapPosition;
	}

	/**
	 * Options for a model decoration.
	 */
	export interface IModelDecorationOptions {
		/**
		 * Customize the growing behavior of the decoration when typing at the edges of the decoration.
		 * Defaults to TrackedRangeStickiness.AlwaysGrowsWhenTypingAtEdges
		 */
		stickiness?: TrackedRangeStickiness;
		/**
		 * CSS class name describing the decoration.
		 */
		className?: string | null;
		/**
		 * Message to be rendered when hovering over the glyph margin decoration.
		 */
		glyphMarginHoverMessage?: IMarkdownString | IMarkdownString[] | null;
		/**
		 * Array of MarkdownString to render as the decoration message.
		 */
		hoverMessage?: IMarkdownString | IMarkdownString[] | null;
		/**
		 * Should the decoration expand to encompass a whole line.
		 */
		isWholeLine?: boolean;
		/**
		 * Specifies the stack order of a decoration.
		 * A decoration with greater stack order is always in front of a decoration with a lower stack order.
		 */
		zIndex?: number;
		/**
		 * If set, render this decoration in the overview ruler.
		 */
		overviewRuler?: IModelDecorationOverviewRulerOptions | null;
		/**
		 * If set, render this decoration in the minimap.
		 */
		minimap?: IModelDecorationMinimapOptions | null;
		/**
		 * If set, the decoration will be rendered in the glyph margin with this CSS class name.
		 */
		glyphMarginClassName?: string | null;
		/**
		 * If set, the decoration will be rendered in the lines decorations with this CSS class name.
		 */
		linesDecorationsClassName?: string | null;
		/**
		 * If set, the decoration will be rendered in the margin (covering its full width) with this CSS class name.
		 */
		marginClassName?: string | null;
		/**
		 * If set, the decoration will be rendered inline with the text with this CSS class name.
		 * Please use this only for CSS rules that must impact the text. For example, use `className`
		 * to have a background color decoration.
		 */
		inlineClassName?: string | null;
		/**
		 * If there is an `inlineClassName` which affects letter spacing.
		 */
		inlineClassNameAffectsLetterSpacing?: boolean;
		/**
		 * If set, the decoration will be rendered before the text with this CSS class name.
		 */
		beforeContentClassName?: string | null;
		/**
		 * If set, the decoration will be rendered after the text with this CSS class name.
		 */
		afterContentClassName?: string | null;
	}

	/**
	 * New model decorations.
	 */
	export interface IModelDeltaDecoration {
		/**
		 * Range that this decoration covers.
		 */
		range: IRange;
		/**
		 * Options associated with this decoration.
		 */
		options: IModelDecorationOptions;
	}

	/**
	 * A decoration in the model.
	 */
	export interface IModelDecoration {
		/**
		 * Identifier for a decoration.
		 */
		readonly id: string;
		/**
		 * Identifier for a decoration's owner.
		 */
		readonly ownerId: number;
		/**
		 * Range that this decoration covers.
		 */
		readonly range: Range;
		/**
		 * Options associated with this decoration.
		 */
		readonly options: IModelDecorationOptions;
	}

	/**
	 * Word inside a model.
	 */
	export interface IWordAtPosition {
		/**
		 * The word.
		 */
		readonly word: string;
		/**
		 * The column where the word starts.
		 */
		readonly startColumn: number;
		/**
		 * The column where the word ends.
		 */
		readonly endColumn: number;
	}

	/**
	 * End of line character preference.
	 */
	export enum EndOfLinePreference {
		/**
		 * Use the end of line character identified in the text buffer.
		 */
		TextDefined = 0,
		/**
		 * Use line feed (\n) as the end of line character.
		 */
		LF = 1,
		/**
		 * Use carriage return and line feed (\r\n) as the end of line character.
		 */
		CRLF = 2
	}

	/**
	 * The default end of line to use when instantiating models.
	 */
	export enum DefaultEndOfLine {
		/**
		 * Use line feed (\n) as the end of line character.
		 */
		LF = 1,
		/**
		 * Use carriage return and line feed (\r\n) as the end of line character.
		 */
		CRLF = 2
	}

	/**
	 * End of line character preference.
	 */
	export enum EndOfLineSequence {
		/**
		 * Use line feed (\n) as the end of line character.
		 */
		LF = 0,
		/**
		 * Use carriage return and line feed (\r\n) as the end of line character.
		 */
		CRLF = 1
	}

	/**
	 * An identifier for a single edit operation.
	 */
	export interface ISingleEditOperationIdentifier {
		/**
		 * Identifier major
		 */
		major: number;
		/**
		 * Identifier minor
		 */
		minor: number;
	}

	/**
	 * A single edit operation, that acts as a simple replace.
	 * i.e. Replace text at `range` with `text` in model.
	 */
	export interface ISingleEditOperation {
		/**
		 * The range to replace. This can be empty to emulate a simple insert.
		 */
		range: IRange;
		/**
		 * The text to replace with. This can be null to emulate a simple delete.
		 */
		text: string | null;
		/**
		 * This indicates that this operation has "insert" semantics.
		 * i.e. forceMoveMarkers = true => if `range` is collapsed, all markers at the position will be moved.
		 */
		forceMoveMarkers?: boolean;
	}

	/**
	 * A single edit operation, that has an identifier.
	 */
	export interface IIdentifiedSingleEditOperation {
		/**
		 * The range to replace. This can be empty to emulate a simple insert.
		 */
		range: Range;
		/**
		 * The text to replace with. This can be null to emulate a simple delete.
		 */
		text: string | null;
		/**
		 * This indicates that this operation has "insert" semantics.
		 * i.e. forceMoveMarkers = true => if `range` is collapsed, all markers at the position will be moved.
		 */
		forceMoveMarkers?: boolean;
	}

	/**
	 * A callback that can compute the cursor state after applying a series of edit operations.
	 */
	export interface ICursorStateComputer {
		/**
		 * A callback that can compute the resulting cursors state after some edit operations have been executed.
		 */
		(inverseEditOperations: IIdentifiedSingleEditOperation[]): Selection[] | null;
	}

	export class TextModelResolvedOptions {
		_textModelResolvedOptionsBrand: void;
		readonly tabSize: number;
		readonly indentSize: number;
		readonly insertSpaces: boolean;
		readonly defaultEOL: DefaultEndOfLine;
		readonly trimAutoWhitespace: boolean;
	}

	export interface ITextModelUpdateOptions {
		tabSize?: number;
		indentSize?: number;
		insertSpaces?: boolean;
		trimAutoWhitespace?: boolean;
	}

	export class FindMatch {
		_findMatchBrand: void;
		readonly range: Range;
		readonly matches: string[] | null;
	}

	/**
	 * Describes the behavior of decorations when typing/editing near their edges.
	 * Note: Please do not edit the values, as they very carefully match `DecorationRangeBehavior`
	 */
	export enum TrackedRangeStickiness {
		AlwaysGrowsWhenTypingAtEdges = 0,
		NeverGrowsWhenTypingAtEdges = 1,
		GrowsOnlyWhenTypingBefore = 2,
		GrowsOnlyWhenTypingAfter = 3
	}

	/**
	 * A model.
	 */
	export interface ITextModel {
		/**
		 * Gets the resource associated with this editor model.
		 */
		readonly uri: Uri;
		/**
		 * A unique identifier associated with this model.
		 */
		readonly id: string;
		/**
		 * Get the resolved options for this model.
		 */
		getOptions(): TextModelResolvedOptions;
		/**
		 * Get the current version id of the model.
		 * Anytime a change happens to the model (even undo/redo),
		 * the version id is incremented.
		 */
		getVersionId(): number;
		/**
		 * Get the alternative version id of the model.
		 * This alternative version id is not always incremented,
		 * it will return the same values in the case of undo-redo.
		 */
		getAlternativeVersionId(): number;
		/**
		 * Replace the entire text buffer value contained in this model.
		 */
		setValue(newValue: string): void;
		/**
		 * Get the text stored in this model.
		 * @param eol The end of line character preference. Defaults to `EndOfLinePreference.TextDefined`.
		 * @param preserverBOM Preserve a BOM character if it was detected when the model was constructed.
		 * @return The text.
		 */
		getValue(eol?: EndOfLinePreference, preserveBOM?: boolean): string;
		/**
		 * Get the length of the text stored in this model.
		 */
		getValueLength(eol?: EndOfLinePreference, preserveBOM?: boolean): number;
		/**
		 * Get the text in a certain range.
		 * @param range The range describing what text to get.
		 * @param eol The end of line character preference. This will only be used for multiline ranges. Defaults to `EndOfLinePreference.TextDefined`.
		 * @return The text.
		 */
		getValueInRange(range: IRange, eol?: EndOfLinePreference): string;
		/**
		 * Get the length of text in a certain range.
		 * @param range The range describing what text length to get.
		 * @return The text length.
		 */
		getValueLengthInRange(range: IRange): number;
		/**
		 * Get the number of lines in the model.
		 */
		getLineCount(): number;
		/**
		 * Get the text for a certain line.
		 */
		getLineContent(lineNumber: number): string;
		/**
		 * Get the text length for a certain line.
		 */
		getLineLength(lineNumber: number): number;
		/**
		 * Get the text for all lines.
		 */
		getLinesContent(): string[];
		/**
		 * Get the end of line sequence predominantly used in the text buffer.
		 * @return EOL char sequence (e.g.: '\n' or '\r\n').
		 */
		getEOL(): string;
		/**
		 * Get the minimum legal column for line at `lineNumber`
		 */
		getLineMinColumn(lineNumber: number): number;
		/**
		 * Get the maximum legal column for line at `lineNumber`
		 */
		getLineMaxColumn(lineNumber: number): number;
		/**
		 * Returns the column before the first non whitespace character for line at `lineNumber`.
		 * Returns 0 if line is empty or contains only whitespace.
		 */
		getLineFirstNonWhitespaceColumn(lineNumber: number): number;
		/**
		 * Returns the column after the last non whitespace character for line at `lineNumber`.
		 * Returns 0 if line is empty or contains only whitespace.
		 */
		getLineLastNonWhitespaceColumn(lineNumber: number): number;
		/**
		 * Create a valid position,
		 */
		validatePosition(position: IPosition): Position;
		/**
		 * Advances the given position by the given offset (negative offsets are also accepted)
		 * and returns it as a new valid position.
		 *
		 * If the offset and position are such that their combination goes beyond the beginning or
		 * end of the model, throws an exception.
		 *
		 * If the offset is such that the new position would be in the middle of a multi-byte
		 * line terminator, throws an exception.
		 */
		modifyPosition(position: IPosition, offset: number): Position;
		/**
		 * Create a valid range.
		 */
		validateRange(range: IRange): Range;
		/**
		 * Converts the position to a zero-based offset.
		 *
		 * The position will be [adjusted](#TextDocument.validatePosition).
		 *
		 * @param position A position.
		 * @return A valid zero-based offset.
		 */
		getOffsetAt(position: IPosition): number;
		/**
		 * Converts a zero-based offset to a position.
		 *
		 * @param offset A zero-based offset.
		 * @return A valid [position](#Position).
		 */
		getPositionAt(offset: number): Position;
		/**
		 * Get a range covering the entire model
		 */
		getFullModelRange(): Range;
		/**
		 * Returns if the model was disposed or not.
		 */
		isDisposed(): boolean;
		/**
		 * Search the model.
		 * @param searchString The string used to search. If it is a regular expression, set `isRegex` to true.
		 * @param searchOnlyEditableRange Limit the searching to only search inside the editable range of the model.
		 * @param isRegex Used to indicate that `searchString` is a regular expression.
		 * @param matchCase Force the matching to match lower/upper case exactly.
		 * @param wordSeparators Force the matching to match entire words only. Pass null otherwise.
		 * @param captureMatches The result will contain the captured groups.
		 * @param limitResultCount Limit the number of results
		 * @return The ranges where the matches are. It is empty if not matches have been found.
		 */
		findMatches(searchString: string, searchOnlyEditableRange: boolean, isRegex: boolean, matchCase: boolean, wordSeparators: string | null, captureMatches: boolean, limitResultCount?: number): FindMatch[];
		/**
		 * Search the model.
		 * @param searchString The string used to search. If it is a regular expression, set `isRegex` to true.
		 * @param searchScope Limit the searching to only search inside this range.
		 * @param isRegex Used to indicate that `searchString` is a regular expression.
		 * @param matchCase Force the matching to match lower/upper case exactly.
		 * @param wordSeparators Force the matching to match entire words only. Pass null otherwise.
		 * @param captureMatches The result will contain the captured groups.
		 * @param limitResultCount Limit the number of results
		 * @return The ranges where the matches are. It is empty if no matches have been found.
		 */
		findMatches(searchString: string, searchScope: IRange, isRegex: boolean, matchCase: boolean, wordSeparators: string | null, captureMatches: boolean, limitResultCount?: number): FindMatch[];
		/**
		 * Search the model for the next match. Loops to the beginning of the model if needed.
		 * @param searchString The string used to search. If it is a regular expression, set `isRegex` to true.
		 * @param searchStart Start the searching at the specified position.
		 * @param isRegex Used to indicate that `searchString` is a regular expression.
		 * @param matchCase Force the matching to match lower/upper case exactly.
		 * @param wordSeparators Force the matching to match entire words only. Pass null otherwise.
		 * @param captureMatches The result will contain the captured groups.
		 * @return The range where the next match is. It is null if no next match has been found.
		 */
		findNextMatch(searchString: string, searchStart: IPosition, isRegex: boolean, matchCase: boolean, wordSeparators: string | null, captureMatches: boolean): FindMatch | null;
		/**
		 * Search the model for the previous match. Loops to the end of the model if needed.
		 * @param searchString The string used to search. If it is a regular expression, set `isRegex` to true.
		 * @param searchStart Start the searching at the specified position.
		 * @param isRegex Used to indicate that `searchString` is a regular expression.
		 * @param matchCase Force the matching to match lower/upper case exactly.
		 * @param wordSeparators Force the matching to match entire words only. Pass null otherwise.
		 * @param captureMatches The result will contain the captured groups.
		 * @return The range where the previous match is. It is null if no previous match has been found.
		 */
		findPreviousMatch(searchString: string, searchStart: IPosition, isRegex: boolean, matchCase: boolean, wordSeparators: string | null, captureMatches: boolean): FindMatch | null;
		/**
		 * Get the language associated with this model.
		 */
		getModeId(): string;
		/**
		 * Get the word under or besides `position`.
		 * @param position The position to look for a word.
		 * @return The word under or besides `position`. Might be null.
		 */
		getWordAtPosition(position: IPosition): IWordAtPosition | null;
		/**
		 * Get the word under or besides `position` trimmed to `position`.column
		 * @param position The position to look for a word.
		 * @return The word under or besides `position`. Will never be null.
		 */
		getWordUntilPosition(position: IPosition): IWordAtPosition;
		/**
		 * Perform a minimum amount of operations, in order to transform the decorations
		 * identified by `oldDecorations` to the decorations described by `newDecorations`
		 * and returns the new identifiers associated with the resulting decorations.
		 *
		 * @param oldDecorations Array containing previous decorations identifiers.
		 * @param newDecorations Array describing what decorations should result after the call.
		 * @param ownerId Identifies the editor id in which these decorations should appear. If no `ownerId` is provided, the decorations will appear in all editors that attach this model.
		 * @return An array containing the new decorations identifiers.
		 */
		deltaDecorations(oldDecorations: string[], newDecorations: IModelDeltaDecoration[], ownerId?: number): string[];
		/**
		 * Get the options associated with a decoration.
		 * @param id The decoration id.
		 * @return The decoration options or null if the decoration was not found.
		 */
		getDecorationOptions(id: string): IModelDecorationOptions | null;
		/**
		 * Get the range associated with a decoration.
		 * @param id The decoration id.
		 * @return The decoration range or null if the decoration was not found.
		 */
		getDecorationRange(id: string): Range | null;
		/**
		 * Gets all the decorations for the line `lineNumber` as an array.
		 * @param lineNumber The line number
		 * @param ownerId If set, it will ignore decorations belonging to other owners.
		 * @param filterOutValidation If set, it will ignore decorations specific to validation (i.e. warnings, errors).
		 * @return An array with the decorations
		 */
		getLineDecorations(lineNumber: number, ownerId?: number, filterOutValidation?: boolean): IModelDecoration[];
		/**
		 * Gets all the decorations for the lines between `startLineNumber` and `endLineNumber` as an array.
		 * @param startLineNumber The start line number
		 * @param endLineNumber The end line number
		 * @param ownerId If set, it will ignore decorations belonging to other owners.
		 * @param filterOutValidation If set, it will ignore decorations specific to validation (i.e. warnings, errors).
		 * @return An array with the decorations
		 */
		getLinesDecorations(startLineNumber: number, endLineNumber: number, ownerId?: number, filterOutValidation?: boolean): IModelDecoration[];
		/**
		 * Gets all the decorations in a range as an array. Only `startLineNumber` and `endLineNumber` from `range` are used for filtering.
		 * So for now it returns all the decorations on the same line as `range`.
		 * @param range The range to search in
		 * @param ownerId If set, it will ignore decorations belonging to other owners.
		 * @param filterOutValidation If set, it will ignore decorations specific to validation (i.e. warnings, errors).
		 * @return An array with the decorations
		 */
		getDecorationsInRange(range: IRange, ownerId?: number, filterOutValidation?: boolean): IModelDecoration[];
		/**
		 * Gets all the decorations as an array.
		 * @param ownerId If set, it will ignore decorations belonging to other owners.
		 * @param filterOutValidation If set, it will ignore decorations specific to validation (i.e. warnings, errors).
		 */
		getAllDecorations(ownerId?: number, filterOutValidation?: boolean): IModelDecoration[];
		/**
		 * Gets all the decorations that should be rendered in the overview ruler as an array.
		 * @param ownerId If set, it will ignore decorations belonging to other owners.
		 * @param filterOutValidation If set, it will ignore decorations specific to validation (i.e. warnings, errors).
		 */
		getOverviewRulerDecorations(ownerId?: number, filterOutValidation?: boolean): IModelDecoration[];
		/**
		 * Normalize a string containing whitespace according to indentation rules (converts to spaces or to tabs).
		 */
		normalizeIndentation(str: string): string;
		/**
		 * Change the options of this model.
		 */
		updateOptions(newOpts: ITextModelUpdateOptions): void;
		/**
		 * Detect the indentation options for this model from its content.
		 */
		detectIndentation(defaultInsertSpaces: boolean, defaultTabSize: number): void;
		/**
		 * Push a stack element onto the undo stack. This acts as an undo/redo point.
		 * The idea is to use `pushEditOperations` to edit the model and then to
		 * `pushStackElement` to create an undo/redo stop point.
		 */
		pushStackElement(): void;
		/**
		 * Push edit operations, basically editing the model. This is the preferred way
		 * of editing the model. The edit operations will land on the undo stack.
		 * @param beforeCursorState The cursor state before the edit operations. This cursor state will be returned when `undo` or `redo` are invoked.
		 * @param editOperations The edit operations.
		 * @param cursorStateComputer A callback that can compute the resulting cursors state after the edit operations have been executed.
		 * @return The cursor state returned by the `cursorStateComputer`.
		 */
		pushEditOperations(beforeCursorState: Selection[], editOperations: IIdentifiedSingleEditOperation[], cursorStateComputer: ICursorStateComputer): Selection[] | null;
		/**
		 * Change the end of line sequence. This is the preferred way of
		 * changing the eol sequence. This will land on the undo stack.
		 */
		pushEOL(eol: EndOfLineSequence): void;
		/**
		 * Edit the model without adding the edits to the undo stack.
		 * This can have dire consequences on the undo stack! See @pushEditOperations for the preferred way.
		 * @param operations The edit operations.
		 * @return The inverse edit operations, that, when applied, will bring the model back to the previous state.
		 */
		applyEdits(operations: IIdentifiedSingleEditOperation[]): IIdentifiedSingleEditOperation[];
		/**
		 * Change the end of line sequence without recording in the undo stack.
		 * This can have dire consequences on the undo stack! See @pushEOL for the preferred way.
		 */
		setEOL(eol: EndOfLineSequence): void;
		/**
		 * An event emitted when the contents of the model have changed.
		 * @event
		 */
		onDidChangeContent(listener: (e: IModelContentChangedEvent) => void): IDisposable;
		/**
		 * An event emitted when decorations of the model have changed.
		 * @event
		 */
		onDidChangeDecorations(listener: (e: IModelDecorationsChangedEvent) => void): IDisposable;
		/**
		 * An event emitted when the model options have changed.
		 * @event
		 */
		onDidChangeOptions(listener: (e: IModelOptionsChangedEvent) => void): IDisposable;
		/**
		 * An event emitted when the language associated with the model has changed.
		 * @event
		 */
		onDidChangeLanguage(listener: (e: IModelLanguageChangedEvent) => void): IDisposable;
		/**
		 * An event emitted when the language configuration associated with the model has changed.
		 * @event
		 */
		onDidChangeLanguageConfiguration(listener: (e: IModelLanguageConfigurationChangedEvent) => void): IDisposable;
		/**
		 * An event emitted right before disposing the model.
		 * @event
		 */
		onWillDispose(listener: () => void): IDisposable;
		/**
		 * Destroy this model. This will unbind the model from the mode
		 * and make all necessary clean-up to release this object to the GC.
		 */
		dispose(): void;
	}

	/**
	 * A builder and helper for edit operations for a command.
	 */
	export interface IEditOperationBuilder {
		/**
		 * Add a new edit operation (a replace operation).
		 * @param range The range to replace (delete). May be empty to represent a simple insert.
		 * @param text The text to replace with. May be null to represent a simple delete.
		 */
		addEditOperation(range: Range, text: string | null): void;
		/**
		 * Add a new edit operation (a replace operation).
		 * The inverse edits will be accessible in `ICursorStateComputerData.getInverseEditOperations()`
		 * @param range The range to replace (delete). May be empty to represent a simple insert.
		 * @param text The text to replace with. May be null to represent a simple delete.
		 */
		addTrackedEditOperation(range: Range, text: string | null): void;
		/**
		 * Track `selection` when applying edit operations.
		 * A best effort will be made to not grow/expand the selection.
		 * An empty selection will clamp to a nearby character.
		 * @param selection The selection to track.
		 * @param trackPreviousOnEmpty If set, and the selection is empty, indicates whether the selection
		 *           should clamp to the previous or the next character.
		 * @return A unique identifier.
		 */
		trackSelection(selection: Selection, trackPreviousOnEmpty?: boolean): string;
	}

	/**
	 * A helper for computing cursor state after a command.
	 */
	export interface ICursorStateComputerData {
		/**
		 * Get the inverse edit operations of the added edit operations.
		 */
		getInverseEditOperations(): IIdentifiedSingleEditOperation[];
		/**
		 * Get a previously tracked selection.
		 * @param id The unique identifier returned by `trackSelection`.
		 * @return The selection.
		 */
		getTrackedSelection(id: string): Selection;
	}

	/**
	 * A command that modifies text / cursor state on a model.
	 */
	export interface ICommand {
		/**
		 * Get the edit operations needed to execute this command.
		 * @param model The model the command will execute on.
		 * @param builder A helper to collect the needed edit operations and to track selections.
		 */
		getEditOperations(model: ITextModel, builder: IEditOperationBuilder): void;
		/**
		 * Compute the cursor state after the edit operations were applied.
		 * @param model The model the command has executed on.
		 * @param helper A helper to get inverse edit operations and to get previously tracked selections.
		 * @return The cursor state after the command executed.
		 */
		computeCursorState(model: ITextModel, helper: ICursorStateComputerData): Selection;
	}

	/**
	 * A model for the diff editor.
	 */
	export interface IDiffEditorModel {
		/**
		 * Original model.
		 */
		original: ITextModel;
		/**
		 * Modified model.
		 */
		modified: ITextModel;
	}

	/**
	 * An event describing that an editor has had its model reset (i.e. `editor.setModel()`).
	 */
	export interface IModelChangedEvent {
		/**
		 * The `uri` of the previous model or null.
		 */
		readonly oldModelUrl: Uri | null;
		/**
		 * The `uri` of the new model or null.
		 */
		readonly newModelUrl: Uri | null;
	}

	export interface IDimension {
		width: number;
		height: number;
	}

	/**
	 * A change
	 */
	export interface IChange {
		readonly originalStartLineNumber: number;
		readonly originalEndLineNumber: number;
		readonly modifiedStartLineNumber: number;
		readonly modifiedEndLineNumber: number;
	}

	/**
	 * A character level change.
	 */
	export interface ICharChange extends IChange {
		readonly originalStartColumn: number;
		readonly originalEndColumn: number;
		readonly modifiedStartColumn: number;
		readonly modifiedEndColumn: number;
	}

	/**
	 * A line change
	 */
	export interface ILineChange extends IChange {
		readonly charChanges: ICharChange[] | undefined;
	}

	export interface INewScrollPosition {
		scrollLeft?: number;
		scrollTop?: number;
	}

	export interface IEditorAction {
		readonly id: string;
		readonly label: string;
		readonly alias: string;
		isSupported(): boolean;
		run(): Promise<void>;
	}

	export type IEditorModel = ITextModel | IDiffEditorModel;

	/**
	 * A (serializable) state of the cursors.
	 */
	export interface ICursorState {
		inSelectionMode: boolean;
		selectionStart: IPosition;
		position: IPosition;
	}

	/**
	 * A (serializable) state of the view.
	 */
	export interface IViewState {
		/** written by previous versions */
		scrollTop?: number;
		/** written by previous versions */
		scrollTopWithoutViewZones?: number;
		scrollLeft: number;
		firstPosition: IPosition;
		firstPositionDeltaTop: number;
	}

	/**
	 * A (serializable) state of the code editor.
	 */
	export interface ICodeEditorViewState {
		cursorState: ICursorState[];
		viewState: IViewState;
		contributionsState: {
			[id: string]: any;
		};
	}

	/**
	 * (Serializable) View state for the diff editor.
	 */
	export interface IDiffEditorViewState {
		original: ICodeEditorViewState | null;
		modified: ICodeEditorViewState | null;
	}

	/**
	 * An editor view state.
	 */
	export type IEditorViewState = ICodeEditorViewState | IDiffEditorViewState;

	export enum ScrollType {
		Smooth = 0,
		Immediate = 1
	}

	/**
	 * An editor.
	 */
	export interface IEditor {
		/**
		 * An event emitted when the editor has been disposed.
		 * @event
		 */
		onDidDispose(listener: () => void): IDisposable;
		/**
		 * Dispose the editor.
		 */
		dispose(): void;
		/**
		 * Get a unique id for this editor instance.
		 */
		getId(): string;
		/**
		 * Get the editor type. Please see `EditorType`.
		 * This is to avoid an instanceof check
		 */
		getEditorType(): string;
		/**
		 * Update the editor's options after the editor has been created.
		 */
		updateOptions(newOptions: IEditorOptions): void;
		/**
		 * Instructs the editor to remeasure its container. This method should
		 * be called when the container of the editor gets resized.
		 */
		layout(dimension?: IDimension): void;
		/**
		 * Brings browser focus to the editor text
		 */
		focus(): void;
		/**
		 * Returns true if the text inside this editor is focused (i.e. cursor is blinking).
		 */
		hasTextFocus(): boolean;
		/**
		 * Returns all actions associated with this editor.
		 */
		getSupportedActions(): IEditorAction[];
		/**
		 * Saves current view state of the editor in a serializable object.
		 */
		saveViewState(): IEditorViewState | null;
		/**
		 * Restores the view state of the editor from a serializable object generated by `saveViewState`.
		 */
		restoreViewState(state: IEditorViewState): void;
		/**
		 * Given a position, returns a column number that takes tab-widths into account.
		 */
		getVisibleColumnFromPosition(position: IPosition): number;
		/**
		 * Returns the primary position of the cursor.
		 */
		getPosition(): Position | null;
		/**
		 * Set the primary position of the cursor. This will remove any secondary cursors.
		 * @param position New primary cursor's position
		 */
		setPosition(position: IPosition): void;
		/**
		 * Scroll vertically as necessary and reveal a line.
		 */
		revealLine(lineNumber: number, scrollType?: ScrollType): void;
		/**
		 * Scroll vertically as necessary and reveal a line centered vertically.
		 */
		revealLineInCenter(lineNumber: number, scrollType?: ScrollType): void;
		/**
		 * Scroll vertically as necessary and reveal a line centered vertically only if it lies outside the viewport.
		 */
		revealLineInCenterIfOutsideViewport(lineNumber: number, scrollType?: ScrollType): void;
		/**
		 * Scroll vertically or horizontally as necessary and reveal a position.
		 */
		revealPosition(position: IPosition, scrollType?: ScrollType): void;
		/**
		 * Scroll vertically or horizontally as necessary and reveal a position centered vertically.
		 */
		revealPositionInCenter(position: IPosition, scrollType?: ScrollType): void;
		/**
		 * Scroll vertically or horizontally as necessary and reveal a position centered vertically only if it lies outside the viewport.
		 */
		revealPositionInCenterIfOutsideViewport(position: IPosition, scrollType?: ScrollType): void;
		/**
		 * Returns the primary selection of the editor.
		 */
		getSelection(): Selection | null;
		/**
		 * Returns all the selections of the editor.
		 */
		getSelections(): Selection[] | null;
		/**
		 * Set the primary selection of the editor. This will remove any secondary cursors.
		 * @param selection The new selection
		 */
		setSelection(selection: IRange): void;
		/**
		 * Set the primary selection of the editor. This will remove any secondary cursors.
		 * @param selection The new selection
		 */
		setSelection(selection: Range): void;
		/**
		 * Set the primary selection of the editor. This will remove any secondary cursors.
		 * @param selection The new selection
		 */
		setSelection(selection: ISelection): void;
		/**
		 * Set the primary selection of the editor. This will remove any secondary cursors.
		 * @param selection The new selection
		 */
		setSelection(selection: Selection): void;
		/**
		 * Set the selections for all the cursors of the editor.
		 * Cursors will be removed or added, as necessary.
		 */
		setSelections(selections: ISelection[]): void;
		/**
		 * Scroll vertically as necessary and reveal lines.
		 */
		revealLines(startLineNumber: number, endLineNumber: number, scrollType?: ScrollType): void;
		/**
		 * Scroll vertically as necessary and reveal lines centered vertically.
		 */
		revealLinesInCenter(lineNumber: number, endLineNumber: number, scrollType?: ScrollType): void;
		/**
		 * Scroll vertically as necessary and reveal lines centered vertically only if it lies outside the viewport.
		 */
		revealLinesInCenterIfOutsideViewport(lineNumber: number, endLineNumber: number, scrollType?: ScrollType): void;
		/**
		 * Scroll vertically or horizontally as necessary and reveal a range.
		 */
		revealRange(range: IRange, scrollType?: ScrollType): void;
		/**
		 * Scroll vertically or horizontally as necessary and reveal a range centered vertically.
		 */
		revealRangeInCenter(range: IRange, scrollType?: ScrollType): void;
		/**
		 * Scroll vertically or horizontally as necessary and reveal a range at the top of the viewport.
		 */
		revealRangeAtTop(range: IRange, scrollType?: ScrollType): void;
		/**
		 * Scroll vertically or horizontally as necessary and reveal a range centered vertically only if it lies outside the viewport.
		 */
		revealRangeInCenterIfOutsideViewport(range: IRange, scrollType?: ScrollType): void;
		/**
		 * Directly trigger a handler or an editor action.
		 * @param source The source of the call.
		 * @param handlerId The id of the handler or the id of a contribution.
		 * @param payload Extra data to be sent to the handler.
		 */
		trigger(source: string, handlerId: string, payload: any): void;
		/**
		 * Gets the current model attached to this editor.
		 */
		getModel(): IEditorModel | null;
		/**
		 * Sets the current model attached to this editor.
		 * If the previous model was created by the editor via the value key in the options
		 * literal object, it will be destroyed. Otherwise, if the previous model was set
		 * via setModel, or the model key in the options literal object, the previous model
		 * will not be destroyed.
		 * It is safe to call setModel(null) to simply detach the current model from the editor.
		 */
		setModel(model: IEditorModel | null): void;
	}

	/**
	 * An editor contribution that gets created every time a new editor gets created and gets disposed when the editor gets disposed.
	 */
	export interface IEditorContribution {
		/**
		 * Get a unique identifier for this contribution.
		 */
		getId(): string;
		/**
		 * Dispose this contribution.
		 */
		dispose(): void;
		/**
		 * Store view state.
		 */
		saveViewState?(): any;
		/**
		 * Restore view state.
		 */
		restoreViewState?(state: any): void;
	}

	/**
	 * The type of the `IEditor`.
	 */
	export const EditorType: {
		ICodeEditor: string;
		IDiffEditor: string;
	};

	/**
	 * An event describing that the current mode associated with a model has changed.
	 */
	export interface IModelLanguageChangedEvent {
		/**
		 * Previous language
		 */
		readonly oldLanguage: string;
		/**
		 * New language
		 */
		readonly newLanguage: string;
	}

	/**
	 * An event describing that the language configuration associated with a model has changed.
	 */
	export interface IModelLanguageConfigurationChangedEvent {
	}

	export interface IModelContentChange {
		/**
		 * The range that got replaced.
		 */
		readonly range: IRange;
		/**
		 * The offset of the range that got replaced.
		 */
		readonly rangeOffset: number;
		/**
		 * The length of the range that got replaced.
		 */
		readonly rangeLength: number;
		/**
		 * The new text for the range.
		 */
		readonly text: string;
	}

	/**
	 * An event describing a change in the text of a model.
	 */
	export interface IModelContentChangedEvent {
		readonly changes: IModelContentChange[];
		/**
		 * The (new) end-of-line character.
		 */
		readonly eol: string;
		/**
		 * The new version id the model has transitioned to.
		 */
		readonly versionId: number;
		/**
		 * Flag that indicates that this event was generated while undoing.
		 */
		readonly isUndoing: boolean;
		/**
		 * Flag that indicates that this event was generated while redoing.
		 */
		readonly isRedoing: boolean;
		/**
		 * Flag that indicates that all decorations were lost with this edit.
		 * The model has been reset to a new value.
		 */
		readonly isFlush: boolean;
	}

	/**
	 * An event describing that model decorations have changed.
	 */
	export interface IModelDecorationsChangedEvent {
	}

	/**
	 * An event describing that some ranges of lines have been tokenized (their tokens have changed).
	 */
	export interface IModelTokensChangedEvent {
		readonly tokenizationSupportChanged: boolean;
		readonly ranges: {
			/**
			 * The start of the range (inclusive)
			 */
			readonly fromLineNumber: number;
			/**
			 * The end of the range (inclusive)
			 */
			readonly toLineNumber: number;
		}[];
	}

	export interface IModelOptionsChangedEvent {
		readonly tabSize: boolean;
		readonly indentSize: boolean;
		readonly insertSpaces: boolean;
		readonly trimAutoWhitespace: boolean;
	}

	/**
	 * Describes the reason the cursor has changed its position.
	 */
	export enum CursorChangeReason {
		/**
		 * Unknown or not set.
		 */
		NotSet = 0,
		/**
		 * A `model.setValue()` was called.
		 */
		ContentFlush = 1,
		/**
		 * The `model` has been changed outside of this cursor and the cursor recovers its position from associated markers.
		 */
		RecoverFromMarkers = 2,
		/**
		 * There was an explicit user gesture.
		 */
		Explicit = 3,
		/**
		 * There was a Paste.
		 */
		Paste = 4,
		/**
		 * There was an Undo.
		 */
		Undo = 5,
		/**
		 * There was a Redo.
		 */
		Redo = 6
	}

	/**
	 * An event describing that the cursor position has changed.
	 */
	export interface ICursorPositionChangedEvent {
		/**
		 * Primary cursor's position.
		 */
		readonly position: Position;
		/**
		 * Secondary cursors' position.
		 */
		readonly secondaryPositions: Position[];
		/**
		 * Reason.
		 */
		readonly reason: CursorChangeReason;
		/**
		 * Source of the call that caused the event.
		 */
		readonly source: string;
	}

	/**
	 * An event describing that the cursor selection has changed.
	 */
	export interface ICursorSelectionChangedEvent {
		/**
		 * The primary selection.
		 */
		readonly selection: Selection;
		/**
		 * The secondary selections.
		 */
		readonly secondarySelections: Selection[];
		/**
		 * Source of the call that caused the event.
		 */
		readonly source: string;
		/**
		 * Reason.
		 */
		readonly reason: CursorChangeReason;
	}

	export enum AccessibilitySupport {
		/**
		 * This should be the browser case where it is not known if a screen reader is attached or no.
		 */
		Unknown = 0,
		Disabled = 1,
		Enabled = 2
	}

	/**
	 * Configuration options for auto closing quotes and brackets
	 */
	export type EditorAutoClosingStrategy = 'always' | 'languageDefined' | 'beforeWhitespace' | 'never';

	/**
	 * Configuration options for auto wrapping quotes and brackets
	 */
	export type EditorAutoSurroundStrategy = 'languageDefined' | 'quotes' | 'brackets' | 'never';

	/**
	 * Configuration options for typing over closing quotes or brackets
	 */
	export type EditorAutoClosingOvertypeStrategy = 'always' | 'auto' | 'never';

	/**
	 * Configuration options for the editor.
	 */
	export interface IEditorOptions {
		/**
		 * This editor is used inside a diff editor.
		 */
		inDiffEditor?: boolean;
		/**
		 * The aria label for the editor's textarea (when it is focused).
		 */
		ariaLabel?: string;
		/**
		 * Render vertical lines at the specified columns.
		 * Defaults to empty array.
		 */
		rulers?: number[];
		/**
		 * A string containing the word separators used when doing word navigation.
		 * Defaults to `~!@#$%^&*()-=+[{]}\\|;:\'",.<>/?
		 */
		wordSeparators?: string;
		/**
		 * Enable Linux primary clipboard.
		 * Defaults to true.
		 */
		selectionClipboard?: boolean;
		/**
		 * Control the rendering of line numbers.
		 * If it is a function, it will be invoked when rendering a line number and the return value will be rendered.
		 * Otherwise, if it is a truey, line numbers will be rendered normally (equivalent of using an identity function).
		 * Otherwise, line numbers will not be rendered.
		 * Defaults to true.
		 */
		lineNumbers?: LineNumbersType;
		/**
		 * Controls the minimal number of visible leading and trailing lines surrounding the cursor.
		 * Defaults to 0.
		*/
		cursorSurroundingLines?: number;
		/**
		 * Render last line number when the file ends with a newline.
		 * Defaults to true.
		*/
		renderFinalNewline?: boolean;
		/**
		 * Should the corresponding line be selected when clicking on the line number?
		 * Defaults to true.
		 */
		selectOnLineNumbers?: boolean;
		/**
		 * Control the width of line numbers, by reserving horizontal space for rendering at least an amount of digits.
		 * Defaults to 5.
		 */
		lineNumbersMinChars?: number;
		/**
		 * Enable the rendering of the glyph margin.
		 * Defaults to true in vscode and to false in monaco-editor.
		 */
		glyphMargin?: boolean;
		/**
		 * The width reserved for line decorations (in px).
		 * Line decorations are placed between line numbers and the editor content.
		 * You can pass in a string in the format floating point followed by "ch". e.g. 1.3ch.
		 * Defaults to 10.
		 */
		lineDecorationsWidth?: number | string;
		/**
		 * When revealing the cursor, a virtual padding (px) is added to the cursor, turning it into a rectangle.
		 * This virtual padding ensures that the cursor gets revealed before hitting the edge of the viewport.
		 * Defaults to 30 (px).
		 */
		revealHorizontalRightPadding?: number;
		/**
		 * Render the editor selection with rounded borders.
		 * Defaults to true.
		 */
		roundedSelection?: boolean;
		/**
		 * Class name to be added to the editor.
		 */
		extraEditorClassName?: string;
		/**
		 * Should the editor be read only.
		 * Defaults to false.
		 */
		readOnly?: boolean;
		/**
		 * Control the behavior and rendering of the scrollbars.
		 */
		scrollbar?: IEditorScrollbarOptions;
		/**
		 * Control the behavior and rendering of the minimap.
		 */
		minimap?: IEditorMinimapOptions;
		/**
		 * Control the behavior of the find widget.
		 */
		find?: IEditorFindOptions;
		/**
		 * Display overflow widgets as `fixed`.
		 * Defaults to `false`.
		 */
		fixedOverflowWidgets?: boolean;
		/**
		 * The number of vertical lanes the overview ruler should render.
		 * Defaults to 2.
		 */
		overviewRulerLanes?: number;
		/**
		 * Controls if a border should be drawn around the overview ruler.
		 * Defaults to `true`.
		 */
		overviewRulerBorder?: boolean;
		/**
		 * Control the cursor animation style, possible values are 'blink', 'smooth', 'phase', 'expand' and 'solid'.
		 * Defaults to 'blink'.
		 */
		cursorBlinking?: 'blink' | 'smooth' | 'phase' | 'expand' | 'solid';
		/**
		 * Zoom the font in the editor when using the mouse wheel in combination with holding Ctrl.
		 * Defaults to false.
		 */
		mouseWheelZoom?: boolean;
		/**
		 * Control the mouse pointer style, either 'text' or 'default' or 'copy'
		 * Defaults to 'text'
		 */
		mouseStyle?: 'text' | 'default' | 'copy';
		/**
		 * Enable smooth caret animation.
		 * Defaults to false.
		 */
		cursorSmoothCaretAnimation?: boolean;
		/**
		 * Control the cursor style, either 'block' or 'line'.
		 * Defaults to 'line'.
		 */
		cursorStyle?: 'line' | 'block' | 'underline' | 'line-thin' | 'block-outline' | 'underline-thin';
		/**
		 * Control the width of the cursor when cursorStyle is set to 'line'
		 */
		cursorWidth?: number;
		/**
		 * Enable font ligatures.
		 * Defaults to false.
		 */
		fontLigatures?: boolean;
		/**
		 * Disable the use of `will-change` for the editor margin and lines layers.
		 * The usage of `will-change` acts as a hint for browsers to create an extra layer.
		 * Defaults to false.
		 */
		disableLayerHinting?: boolean;
		/**
		 * Disable the optimizations for monospace fonts.
		 * Defaults to false.
		 */
		disableMonospaceOptimizations?: boolean;
		/**
		 * Should the cursor be hidden in the overview ruler.
		 * Defaults to false.
		 */
		hideCursorInOverviewRuler?: boolean;
		/**
		 * Enable that scrolling can go one screen size after the last line.
		 * Defaults to true.
		 */
		scrollBeyondLastLine?: boolean;
		/**
		 * Enable that scrolling can go beyond the last column by a number of columns.
		 * Defaults to 5.
		 */
		scrollBeyondLastColumn?: number;
		/**
		 * Enable that the editor animates scrolling to a position.
		 * Defaults to false.
		 */
		smoothScrolling?: boolean;
		/**
		 * Enable that the editor will install an interval to check if its container dom node size has changed.
		 * Enabling this might have a severe performance impact.
		 * Defaults to false.
		 */
		automaticLayout?: boolean;
		/**
		 * Control the wrapping of the editor.
		 * When `wordWrap` = "off", the lines will never wrap.
		 * When `wordWrap` = "on", the lines will wrap at the viewport width.
		 * When `wordWrap` = "wordWrapColumn", the lines will wrap at `wordWrapColumn`.
		 * When `wordWrap` = "bounded", the lines will wrap at min(viewport width, wordWrapColumn).
		 * Defaults to "off".
		 */
		wordWrap?: 'off' | 'on' | 'wordWrapColumn' | 'bounded';
		/**
		 * Control the wrapping of the editor.
		 * When `wordWrap` = "off", the lines will never wrap.
		 * When `wordWrap` = "on", the lines will wrap at the viewport width.
		 * When `wordWrap` = "wordWrapColumn", the lines will wrap at `wordWrapColumn`.
		 * When `wordWrap` = "bounded", the lines will wrap at min(viewport width, wordWrapColumn).
		 * Defaults to 80.
		 */
		wordWrapColumn?: number;
		/**
		 * Force word wrapping when the text appears to be of a minified/generated file.
		 * Defaults to true.
		 */
		wordWrapMinified?: boolean;
		/**
		 * Control indentation of wrapped lines. Can be: 'none', 'same', 'indent' or 'deepIndent'.
		 * Defaults to 'same' in vscode and to 'none' in monaco-editor.
		 */
		wrappingIndent?: 'none' | 'same' | 'indent' | 'deepIndent';
		/**
		 * Configure word wrapping characters. A break will be introduced before these characters.
		 * Defaults to '{([+'.
		 */
		wordWrapBreakBeforeCharacters?: string;
		/**
		 * Configure word wrapping characters. A break will be introduced after these characters.
		 * Defaults to ' \t})]?|&,;'.
		 */
		wordWrapBreakAfterCharacters?: string;
		/**
		 * Configure word wrapping characters. A break will be introduced after these characters only if no `wordWrapBreakBeforeCharacters` or `wordWrapBreakAfterCharacters` were found.
		 * Defaults to '.'.
		 */
		wordWrapBreakObtrusiveCharacters?: string;
		/**
		 * Performance guard: Stop rendering a line after x characters.
		 * Defaults to 10000.
		 * Use -1 to never stop rendering
		 */
		stopRenderingLineAfter?: number;
		/**
		 * Configure the editor's hover.
		 */
		hover?: IEditorHoverOptions;
		/**
		 * Enable detecting links and making them clickable.
		 * Defaults to true.
		 */
		links?: boolean;
		/**
		 * Enable inline color decorators and color picker rendering.
		 */
		colorDecorators?: boolean;
		/**
		 * Enable custom contextmenu.
		 * Defaults to true.
		 */
		contextmenu?: boolean;
		/**
		 * A multiplier to be used on the `deltaX` and `deltaY` of mouse wheel scroll events.
		 * Defaults to 1.
		 */
		mouseWheelScrollSensitivity?: number;
		/**
		 * FastScrolling mulitplier speed when pressing `Alt`
		 * Defaults to 5.
		 */
		fastScrollSensitivity?: number;
		/**
		 * The modifier to be used to add multiple cursors with the mouse.
		 * Defaults to 'alt'
		 */
		multiCursorModifier?: 'ctrlCmd' | 'alt';
		/**
		 * Merge overlapping selections.
		 * Defaults to true
		 */
		multiCursorMergeOverlapping?: boolean;
		/**
		 * Configure the editor's accessibility support.
		 * Defaults to 'auto'. It is best to leave this to 'auto'.
		 */
		accessibilitySupport?: 'auto' | 'off' | 'on';
		/**
		 * Suggest options.
		 */
		suggest?: ISuggestOptions;
		/**
		 *
		 */
		gotoLocation?: IGotoLocationOptions;
		/**
		 * Enable quick suggestions (shadow suggestions)
		 * Defaults to true.
		 */
		quickSuggestions?: boolean | IQuickSuggestionsOptions;
		/**
		 * Quick suggestions show delay (in ms)
		 * Defaults to 10 (ms)
		 */
		quickSuggestionsDelay?: number;
		/**
		 * Parameter hint options.
		 */
		parameterHints?: IEditorParameterHintOptions;
		/**
		 * Options for auto closing brackets.
		 * Defaults to language defined behavior.
		 */
		autoClosingBrackets?: EditorAutoClosingStrategy;
		/**
		 * Options for auto closing quotes.
		 * Defaults to language defined behavior.
		 */
		autoClosingQuotes?: EditorAutoClosingStrategy;
		/**
		 * Options for typing over closing quotes or brackets.
		 */
		autoClosingOvertype?: EditorAutoClosingOvertypeStrategy;
		/**
		 * Options for auto surrounding.
		 * Defaults to always allowing auto surrounding.
		 */
		autoSurround?: EditorAutoSurroundStrategy;
		/**
		 * Enable auto indentation adjustment.
		 * Defaults to false.
		 */
		autoIndent?: boolean;
		/**
		 * Enable format on type.
		 * Defaults to false.
		 */
		formatOnType?: boolean;
		/**
		 * Enable format on paste.
		 * Defaults to false.
		 */
		formatOnPaste?: boolean;
		/**
		 * Controls if the editor should allow to move selections via drag and drop.
		 * Defaults to false.
		 */
		dragAndDrop?: boolean;
		/**
		 * Enable the suggestion box to pop-up on trigger characters.
		 * Defaults to true.
		 */
		suggestOnTriggerCharacters?: boolean;
		/**
		 * Accept suggestions on ENTER.
		 * Defaults to 'on'.
		 */
		acceptSuggestionOnEnter?: 'on' | 'smart' | 'off';
		/**
		 * Accept suggestions on provider defined characters.
		 * Defaults to true.
		 */
		acceptSuggestionOnCommitCharacter?: boolean;
		/**
		 * Enable snippet suggestions. Default to 'true'.
		 */
		snippetSuggestions?: 'top' | 'bottom' | 'inline' | 'none';
		/**
		 * Copying without a selection copies the current line.
		 */
		emptySelectionClipboard?: boolean;
		/**
		 * Syntax highlighting is copied.
		 */
		copyWithSyntaxHighlighting?: boolean;
		/**
		 * The history mode for suggestions.
		 */
		suggestSelection?: 'first' | 'recentlyUsed' | 'recentlyUsedByPrefix';
		/**
		 * The font size for the suggest widget.
		 * Defaults to the editor font size.
		 */
		suggestFontSize?: number;
		/**
		 * The line height for the suggest widget.
		 * Defaults to the editor line height.
		 */
		suggestLineHeight?: number;
		/**
		 * Enable tab completion.
		 */
		tabCompletion?: 'on' | 'off' | 'onlySnippets';
		/**
		 * Enable selection highlight.
		 * Defaults to true.
		 */
		selectionHighlight?: boolean;
		/**
		 * Enable semantic occurrences highlight.
		 * Defaults to true.
		 */
		occurrencesHighlight?: boolean;
		/**
		 * Show code lens
		 * Defaults to true.
		 */
		codeLens?: boolean;
		/**
		 * Control the behavior and rendering of the code action lightbulb.
		 */
		lightbulb?: IEditorLightbulbOptions;
		/**
		 * Timeout for running code actions on save.
		 */
		codeActionsOnSaveTimeout?: number;
		/**
		 * Enable code folding
		 * Defaults to true.
		 */
		folding?: boolean;
		/**
		 * Selects the folding strategy. 'auto' uses the strategies contributed for the current document, 'indentation' uses the indentation based folding strategy.
		 * Defaults to 'auto'.
		 */
		foldingStrategy?: 'auto' | 'indentation';
		/**
		 * Controls whether the fold actions in the gutter stay always visible or hide unless the mouse is over the gutter.
		 * Defaults to 'mouseover'.
		 */
		showFoldingControls?: 'always' | 'mouseover';
		/**
		 * Enable highlighting of matching brackets.
		 * Defaults to true.
		 */
		matchBrackets?: boolean;
		/**
		 * Enable rendering of whitespace.
		 * Defaults to none.
		 */
		renderWhitespace?: 'none' | 'boundary' | 'selection' | 'all';
		/**
		 * Enable rendering of control characters.
		 * Defaults to false.
		 */
		renderControlCharacters?: boolean;
		/**
		 * Enable rendering of indent guides.
		 * Defaults to true.
		 */
		renderIndentGuides?: boolean;
		/**
		 * Enable highlighting of the active indent guide.
		 * Defaults to true.
		 */
		highlightActiveIndentGuide?: boolean;
		/**
		 * Enable rendering of current line highlight.
		 * Defaults to all.
		 */
		renderLineHighlight?: 'none' | 'gutter' | 'line' | 'all';
		/**
		 * Inserting and deleting whitespace follows tab stops.
		 */
		useTabStops?: boolean;
		/**
		 * The font family
		 */
		fontFamily?: string;
		/**
		 * The font weight
		 */
		fontWeight?: string;
		/**
		 * The font size
		 */
		fontSize?: number;
		/**
		 * The line height
		 */
		lineHeight?: number;
		/**
		 * The letter spacing
		 */
		letterSpacing?: number;
		/**
		 * Controls fading out of unused variables.
		 */
		showUnused?: boolean;
		/**
		 * Controls whether editors should be focused on hover.
		 */
		focusOnHover?: boolean;
	}

	/**
	 * Configuration options for the diff editor.
	 */
	export interface IDiffEditorOptions extends IEditorOptions {
		/**
		 * Allow the user to resize the diff editor split view.
		 * Defaults to true.
		 */
		enableSplitViewResizing?: boolean;
		/**
		 * Render the differences in two side-by-side editors.
		 * Defaults to true.
		 */
		renderSideBySide?: boolean;
		/**
		 * Compute the diff by ignoring leading/trailing whitespace
		 * Defaults to true.
		 */
		ignoreTrimWhitespace?: boolean;
		/**
		 * Render +/- indicators for added/deleted changes.
		 * Defaults to true.
		 */
		renderIndicators?: boolean;
		/**
		 * Original model should be editable?
		 * Defaults to false.
		 */
		originalEditable?: boolean;
	}

	/**
	 * An event describing that the configuration of the editor has changed.
	 */
	export class ConfigurationChangedEvent {
		hasChanged(id: EditorOption): boolean;
	}

	export interface IComputedEditorOptions {
		get<T extends EditorOption>(id: T): FindComputedEditorOptionValueById<T>;
	}

	export interface IEditorOption<K1 extends EditorOption, V> {
		readonly id: K1;
		readonly name: string;
		readonly defaultValue: V;
	}

	/**
	 * The kind of animation in which the editor's cursor should be rendered.
	 */
	export enum TextEditorCursorBlinkingStyle {
		/**
		 * Hidden
		 */
		Hidden = 0,
		/**
		 * Blinking
		 */
		Blink = 1,
		/**
		 * Blinking with smooth fading
		 */
		Smooth = 2,
		/**
		 * Blinking with prolonged filled state and smooth fading
		 */
		Phase = 3,
		/**
		 * Expand collapse animation on the y axis
		 */
		Expand = 4,
		/**
		 * No-Blinking
		 */
		Solid = 5
	}

	/**
	 * The style in which the editor's cursor should be rendered.
	 */
	export enum TextEditorCursorStyle {
		/**
		 * As a vertical line (sitting between two characters).
		 */
		Line = 1,
		/**
		 * As a block (sitting on top of a character).
		 */
		Block = 2,
		/**
		 * As a horizontal line (sitting under a character).
		 */
		Underline = 3,
		/**
		 * As a thin vertical line (sitting between two characters).
		 */
		LineThin = 4,
		/**
		 * As an outlined block (sitting on top of a character).
		 */
		BlockOutline = 5,
		/**
		 * As a thin horizontal line (sitting under a character).
		 */
		UnderlineThin = 6
	}

	/**
	 * Configuration options for editor find widget
	 */
	export interface IEditorFindOptions {
		/**
		 * Controls if we seed search string in the Find Widget with editor selection.
		 */
		seedSearchStringFromSelection?: boolean;
		/**
		 * Controls if Find in Selection flag is turned on when multiple lines of text are selected in the editor.
		 */
		autoFindInSelection?: boolean;
		addExtraSpaceOnTop?: boolean;
	}

	export type EditorFindOptions = Readonly<Required<IEditorFindOptions>>;

	/**
	 * Configuration options for go to location
	 */
	export interface IGotoLocationOptions {
		/**
		 * Control how goto-command work when having multiple results.
		 */
		multiple?: 'peek' | 'gotoAndPeek' | 'goto';
	}

	export type GoToLocationOptions = Readonly<Required<IGotoLocationOptions>>;

	/**
	 * Configuration options for editor hover
	 */
	export interface IEditorHoverOptions {
		/**
		 * Enable the hover.
		 * Defaults to true.
		 */
		enabled?: boolean;
		/**
		 * Delay for showing the hover.
		 * Defaults to 300.
		 */
		delay?: number;
		/**
		 * Is the hover sticky such that it can be clicked and its contents selected?
		 * Defaults to true.
		 */
		sticky?: boolean;
	}

<<<<<<< HEAD
	export interface InternalEditorViewOptions {
		readonly extraEditorClassName: string;
		readonly disableMonospaceOptimizations: boolean;
		readonly rulers: number[];
		readonly ariaLabel: string;
		readonly renderLineNumbers: RenderLineNumbersType;
		readonly renderCustomLineNumbers: (lineNumber: number) => string;
		readonly selectOnLineNumbers: boolean;
		readonly glyphMargin: boolean;
		readonly revealHorizontalRightPadding: number;
		readonly roundedSelection: boolean;
		readonly overviewRulerLanes: number;
		readonly overviewRulerBorder: boolean;
		readonly cursorBlinking: TextEditorCursorBlinkingStyle;
		readonly mouseWheelZoom: boolean;
		readonly cursorStyle: TextEditorCursorStyle;
		readonly cursorWidth: number;
		readonly hideCursorInOverviewRuler: boolean;
		readonly scrollBeyondLastLine: boolean;
		readonly scrollBeyondLastColumn: number;
		readonly smoothScrolling: boolean;
		readonly stopRenderingLineAfter: number;
		readonly renderWhitespace: 'none' | 'boundary' | 'all';
		readonly renderControlCharacters: boolean;
		readonly fontLigatures: boolean;
		readonly renderIndentGuides: boolean;
		readonly highlightActiveIndentGuide: boolean;
		readonly renderLineHighlight: 'none' | 'gutter' | 'line' | 'all';
		readonly scrollbar: InternalEditorScrollbarOptions;
		readonly minimap: InternalEditorMinimapOptions;
		readonly fixedOverflowWidgets: boolean;
	}

	export interface EditorContribOptions {
		readonly selectionClipboard: boolean;
		readonly hover: InternalEditorHoverOptions;
		readonly links: boolean;
		readonly contextmenu: boolean;
		readonly quickSuggestions: boolean | {
			other: boolean;
			comments: boolean;
			strings: boolean;
		};
		readonly quickSuggestionsDelay: number;
		readonly parameterHints: boolean;
		readonly iconsInSuggestions: boolean;
		readonly formatOnType: boolean;
		readonly formatOnPaste: boolean;
		readonly suggestOnTriggerCharacters: boolean;
		readonly acceptSuggestionOnEnter: 'on' | 'smart' | 'off';
		readonly acceptSuggestionOnCommitCharacter: boolean;
		readonly wordBasedSuggestions: boolean;
		readonly suggestSelection: 'first' | 'recentlyUsed' | 'recentlyUsedByPrefix';
		readonly suggestFontSize: number;
		readonly suggestLineHeight: number;
		readonly suggest: InternalSuggestOptions;
		readonly selectionHighlight: boolean;
		readonly occurrencesHighlight: boolean;
		readonly codeLens: boolean;
		readonly folding: boolean;
		readonly foldingStrategy: 'auto' | 'indentation';
		readonly showFoldingControls: 'always' | 'mouseover';
		readonly matchBrackets: boolean;
		readonly find: InternalEditorFindOptions;
		readonly colorDecorators: boolean;
		readonly lightbulbEnabled: boolean;
		readonly codeActionsOnSave: ICodeActionsOnSaveOptions;
		readonly codeActionsOnSaveTimeout: number;
		readonly focusOnHover: boolean;
	}

	/**
	 * Internal configuration options (transformed or computed) for the editor.
	 */
	export class InternalEditorOptions {
		readonly _internalEditorOptionsBrand: void;
		readonly canUseLayerHinting: boolean;
		readonly pixelRatio: number;
		readonly editorClassName: string;
		readonly lineHeight: number;
		readonly readOnly: boolean;
		readonly multiCursorModifier: 'altKey' | 'ctrlKey' | 'metaKey';
		readonly multiCursorMergeOverlapping: boolean;
		readonly showUnused: boolean;
		readonly wordSeparators: string;
		readonly autoClosingBrackets: boolean;
		readonly autoIndent: boolean;
		readonly useTabStops: boolean;
		readonly tabFocusMode: boolean;
		readonly dragAndDrop: boolean;
		readonly emptySelectionClipboard: boolean;
		readonly layoutInfo: EditorLayoutInfo;
		readonly fontInfo: FontInfo;
		readonly viewInfo: InternalEditorViewOptions;
		readonly wrappingInfo: EditorWrappingInfo;
		readonly contribInfo: EditorContribOptions;
	}
=======
	export type EditorHoverOptions = Readonly<Required<IEditorHoverOptions>>;
>>>>>>> 09c580b1

	/**
	 * A description for the overview ruler position.
	 */
	export interface OverviewRulerPosition {
		/**
		 * Width of the overview ruler
		 */
		readonly width: number;
		/**
		 * Height of the overview ruler
		 */
		readonly height: number;
		/**
		 * Top position for the overview ruler
		 */
		readonly top: number;
		/**
		 * Right position for the overview ruler
		 */
		readonly right: number;
	}

	export enum RenderMinimap {
		None = 0,
		Small = 1,
		Large = 2,
		SmallBlocks = 3,
		LargeBlocks = 4
	}

	/**
	 * The internal layout details of the editor.
	 */
	export interface EditorLayoutInfo {
		/**
		 * Full editor width.
		 */
		readonly width: number;
		/**
		 * Full editor height.
		 */
		readonly height: number;
		/**
		 * Left position for the glyph margin.
		 */
		readonly glyphMarginLeft: number;
		/**
		 * The width of the glyph margin.
		 */
		readonly glyphMarginWidth: number;
		/**
		 * The height of the glyph margin.
		 */
		readonly glyphMarginHeight: number;
		/**
		 * Left position for the line numbers.
		 */
		readonly lineNumbersLeft: number;
		/**
		 * The width of the line numbers.
		 */
		readonly lineNumbersWidth: number;
		/**
		 * The height of the line numbers.
		 */
		readonly lineNumbersHeight: number;
		/**
		 * Left position for the line decorations.
		 */
		readonly decorationsLeft: number;
		/**
		 * The width of the line decorations.
		 */
		readonly decorationsWidth: number;
		/**
		 * The height of the line decorations.
		 */
		readonly decorationsHeight: number;
		/**
		 * Left position for the content (actual text)
		 */
		readonly contentLeft: number;
		/**
		 * The width of the content (actual text)
		 */
		readonly contentWidth: number;
		/**
		 * The height of the content (actual height)
		 */
		readonly contentHeight: number;
		/**
		 * The position for the minimap
		 */
		readonly minimapLeft: number;
		/**
		 * The width of the minimap
		 */
		readonly minimapWidth: number;
		/**
		 * Minimap render type
		 */
		readonly renderMinimap: RenderMinimap;
		/**
		 * The number of columns (of typical characters) fitting on a viewport line.
		 */
		readonly viewportColumn: number;
		/**
		 * The width of the vertical scrollbar.
		 */
		readonly verticalScrollbarWidth: number;
		/**
		 * The height of the horizontal scrollbar.
		 */
		readonly horizontalScrollbarHeight: number;
		/**
		 * The position of the overview ruler.
		 */
		readonly overviewRuler: OverviewRulerPosition;
	}

	/**
	 * Configuration options for editor lightbulb
	 */
	export interface IEditorLightbulbOptions {
		/**
		 * Enable the lightbulb code action.
		 * Defaults to true.
		 */
		enabled?: boolean;
	}

	export type EditorLightbulbOptions = Readonly<Required<IEditorLightbulbOptions>>;

	/**
	 * Configuration options for editor minimap
	 */
	export interface IEditorMinimapOptions {
		/**
		 * Enable the rendering of the minimap.
		 * Defaults to true.
		 */
		enabled?: boolean;
		/**
		 * Control the side of the minimap in editor.
		 * Defaults to 'right'.
		 */
		side?: 'right' | 'left';
		/**
		 * Control the rendering of the minimap slider.
		 * Defaults to 'mouseover'.
		 */
		showSlider?: 'always' | 'mouseover';
		/**
		 * Render the actual text on a line (as opposed to color blocks).
		 * Defaults to true.
		 */
		renderCharacters?: boolean;
		/**
		 * Limit the width of the minimap to render at most a certain number of columns.
		 * Defaults to 120.
		 */
		maxColumn?: number;
	}

	export type EditorMinimapOptions = Readonly<Required<IEditorMinimapOptions>>;

	/**
	 * Configuration options for parameter hints
	 */
	export interface IEditorParameterHintOptions {
		/**
		 * Enable parameter hints.
		 * Defaults to true.
		 */
		enabled?: boolean;
		/**
		 * Enable cycling of parameter hints.
		 * Defaults to false.
		 */
		cycle?: boolean;
	}

	export type InternalParameterHintOptions = Readonly<Required<IEditorParameterHintOptions>>;

	/**
	 * Configuration options for quick suggestions
	 */
	export interface IQuickSuggestionsOptions {
		other: boolean;
		comments: boolean;
		strings: boolean;
	}

	export type ValidQuickSuggestionsOptions = boolean | Readonly<Required<IQuickSuggestionsOptions>>;

	export type LineNumbersType = 'on' | 'off' | 'relative' | 'interval' | ((lineNumber: number) => string);

	export enum RenderLineNumbersType {
		Off = 0,
		On = 1,
		Relative = 2,
		Interval = 3,
		Custom = 4
	}

	export interface InternalEditorRenderLineNumbersOptions {
		readonly renderType: RenderLineNumbersType;
		readonly renderFn: ((lineNumber: number) => string) | null;
	}

	/**
	 * Configuration options for editor scrollbars
	 */
	export interface IEditorScrollbarOptions {
		/**
		 * The size of arrows (if displayed).
		 * Defaults to 11.
		 */
		arrowSize?: number;
		/**
		 * Render vertical scrollbar.
		 * Defaults to 'auto'.
		 */
		vertical?: 'auto' | 'visible' | 'hidden';
		/**
		 * Render horizontal scrollbar.
		 * Defaults to 'auto'.
		 */
		horizontal?: 'auto' | 'visible' | 'hidden';
		/**
		 * Cast horizontal and vertical shadows when the content is scrolled.
		 * Defaults to true.
		 */
		useShadows?: boolean;
		/**
		 * Render arrows at the top and bottom of the vertical scrollbar.
		 * Defaults to false.
		 */
		verticalHasArrows?: boolean;
		/**
		 * Render arrows at the left and right of the horizontal scrollbar.
		 * Defaults to false.
		 */
		horizontalHasArrows?: boolean;
		/**
		 * Listen to mouse wheel events and react to them by scrolling.
		 * Defaults to true.
		 */
		handleMouseWheel?: boolean;
		/**
		 * Height in pixels for the horizontal scrollbar.
		 * Defaults to 10 (px).
		 */
		horizontalScrollbarSize?: number;
		/**
		 * Width in pixels for the vertical scrollbar.
		 * Defaults to 10 (px).
		 */
		verticalScrollbarSize?: number;
		/**
		 * Width in pixels for the vertical slider.
		 * Defaults to `verticalScrollbarSize`.
		 */
		verticalSliderSize?: number;
		/**
		 * Height in pixels for the horizontal slider.
		 * Defaults to `horizontalScrollbarSize`.
		 */
		horizontalSliderSize?: number;
	}

	export interface InternalEditorScrollbarOptions {
		readonly arrowSize: number;
		readonly vertical: ScrollbarVisibility;
		readonly horizontal: ScrollbarVisibility;
		readonly useShadows: boolean;
		readonly verticalHasArrows: boolean;
		readonly horizontalHasArrows: boolean;
		readonly handleMouseWheel: boolean;
		readonly horizontalScrollbarSize: number;
		readonly horizontalSliderSize: number;
		readonly verticalScrollbarSize: number;
		readonly verticalSliderSize: number;
	}

	/**
	 * Configuration options for editor suggest widget
	 */
	export interface ISuggestOptions {
		/**
		 * Enable graceful matching. Defaults to true.
		 */
		filterGraceful?: boolean;
		/**
		 * Prevent quick suggestions when a snippet is active. Defaults to true.
		 */
		snippetsPreventQuickSuggestions?: boolean;
		/**
		 * Favours words that appear close to the cursor.
		 */
		localityBonus?: boolean;
		/**
		 * Enable using global storage for remembering suggestions.
		 */
		shareSuggestSelections?: boolean;
		/**
		 * Enable or disable icons in suggestions. Defaults to true.
		 */
		showIcons?: boolean;
		/**
		 * Max suggestions to show in suggestions. Defaults to 12.
		 */
		maxVisibleSuggestions?: number;
		/**
		 * Names of suggestion types to filter.
		 */
		filteredTypes?: Record<string, boolean>;
	}

	export type InternalSuggestOptions = Readonly<Required<ISuggestOptions>>;

	/**
	 * Describes how to indent wrapped lines.
	 */
	export enum WrappingIndent {
		/**
		 * No indentation => wrapped lines begin at column 1.
		 */
		None = 0,
		/**
		 * Same => wrapped lines get the same indentation as the parent.
		 */
		Same = 1,
		/**
		 * Indent => wrapped lines get +1 indentation toward the parent.
		 */
		Indent = 2,
		/**
		 * DeepIndent => wrapped lines get +2 indentation toward the parent.
		 */
		DeepIndent = 3
	}

	export interface EditorWrappingInfo {
		readonly isDominatedByLongLines: boolean;
		readonly isWordWrapMinified: boolean;
		readonly isViewportWrapping: boolean;
		readonly wrappingColumn: number;
	}

	export enum EditorOption {
		acceptSuggestionOnCommitCharacter = 0,
		acceptSuggestionOnEnter = 1,
		accessibilitySupport = 2,
		ariaLabel = 3,
		autoClosingBrackets = 4,
		autoClosingOvertype = 5,
		autoClosingQuotes = 6,
		autoIndent = 7,
		automaticLayout = 8,
		autoSurround = 9,
		codeLens = 10,
		colorDecorators = 11,
		contextmenu = 12,
		copyWithSyntaxHighlighting = 13,
		cursorBlinking = 14,
		cursorSmoothCaretAnimation = 15,
		cursorStyle = 16,
		cursorSurroundingLines = 17,
		cursorWidth = 18,
		disableLayerHinting = 19,
		disableMonospaceOptimizations = 20,
		dragAndDrop = 21,
		emptySelectionClipboard = 22,
		extraEditorClassName = 23,
		fastScrollSensitivity = 24,
		find = 25,
		fixedOverflowWidgets = 26,
		folding = 27,
		foldingStrategy = 28,
		fontFamily = 29,
		fontInfo = 30,
		fontLigatures = 31,
		fontSize = 32,
		fontWeight = 33,
		formatOnPaste = 34,
		formatOnType = 35,
		glyphMargin = 36,
		gotoLocation = 37,
		hideCursorInOverviewRuler = 38,
		highlightActiveIndentGuide = 39,
		hover = 40,
		inDiffEditor = 41,
		letterSpacing = 42,
		lightbulb = 43,
		lineDecorationsWidth = 44,
		lineHeight = 45,
		lineNumbers = 46,
		lineNumbersMinChars = 47,
		links = 48,
		matchBrackets = 49,
		minimap = 50,
		mouseStyle = 51,
		mouseWheelScrollSensitivity = 52,
		mouseWheelZoom = 53,
		multiCursorMergeOverlapping = 54,
		multiCursorModifier = 55,
		occurrencesHighlight = 56,
		overviewRulerBorder = 57,
		overviewRulerLanes = 58,
		parameterHints = 59,
		quickSuggestions = 60,
		quickSuggestionsDelay = 61,
		readOnly = 62,
		renderControlCharacters = 63,
		renderIndentGuides = 64,
		renderFinalNewline = 65,
		renderLineHighlight = 66,
		renderWhitespace = 67,
		revealHorizontalRightPadding = 68,
		roundedSelection = 69,
		rulers = 70,
		scrollbar = 71,
		scrollBeyondLastColumn = 72,
		scrollBeyondLastLine = 73,
		selectionClipboard = 74,
		selectionHighlight = 75,
		selectOnLineNumbers = 76,
		showFoldingControls = 77,
		showUnused = 78,
		snippetSuggestions = 79,
		smoothScrolling = 80,
		stopRenderingLineAfter = 81,
		suggest = 82,
		suggestFontSize = 83,
		suggestLineHeight = 84,
		suggestOnTriggerCharacters = 85,
		suggestSelection = 86,
		tabCompletion = 87,
		useTabStops = 88,
		wordSeparators = 89,
		wordWrap = 90,
		wordWrapBreakAfterCharacters = 91,
		wordWrapBreakBeforeCharacters = 92,
		wordWrapBreakObtrusiveCharacters = 93,
		wordWrapColumn = 94,
		wordWrapMinified = 95,
		wrappingIndent = 96,
		editorClassName = 97,
		pixelRatio = 98,
		tabFocusMode = 99,
		layoutInfo = 100,
		wrappingInfo = 101
	}

	export const EditorOptions: {
		acceptSuggestionOnCommitCharacter: IEditorOption<EditorOption.acceptSuggestionOnCommitCharacter, boolean>;
		acceptSuggestionOnEnter: IEditorOption<EditorOption.acceptSuggestionOnEnter, "on" | "off" | "smart">;
		accessibilitySupport: IEditorOption<EditorOption.accessibilitySupport, any>;
		ariaLabel: IEditorOption<EditorOption.ariaLabel, string>;
		autoClosingBrackets: IEditorOption<EditorOption.autoClosingBrackets, EditorAutoClosingStrategy>;
		autoClosingOvertype: IEditorOption<EditorOption.autoClosingOvertype, EditorAutoClosingOvertypeStrategy>;
		autoClosingQuotes: IEditorOption<EditorOption.autoClosingQuotes, EditorAutoClosingStrategy>;
		autoIndent: IEditorOption<EditorOption.autoIndent, boolean>;
		automaticLayout: IEditorOption<EditorOption.automaticLayout, boolean>;
		autoSurround: IEditorOption<EditorOption.autoSurround, EditorAutoSurroundStrategy>;
		codeLens: IEditorOption<EditorOption.codeLens, boolean>;
		colorDecorators: IEditorOption<EditorOption.colorDecorators, boolean>;
		contextmenu: IEditorOption<EditorOption.contextmenu, boolean>;
		copyWithSyntaxHighlighting: IEditorOption<EditorOption.copyWithSyntaxHighlighting, boolean>;
		cursorBlinking: IEditorOption<EditorOption.cursorBlinking, TextEditorCursorBlinkingStyle>;
		cursorSmoothCaretAnimation: IEditorOption<EditorOption.cursorSmoothCaretAnimation, boolean>;
		cursorStyle: IEditorOption<EditorOption.cursorStyle, TextEditorCursorStyle>;
		cursorSurroundingLines: IEditorOption<EditorOption.cursorSurroundingLines, number>;
		cursorWidth: IEditorOption<EditorOption.cursorWidth, number>;
		disableLayerHinting: IEditorOption<EditorOption.disableLayerHinting, boolean>;
		disableMonospaceOptimizations: IEditorOption<EditorOption.disableMonospaceOptimizations, boolean>;
		dragAndDrop: IEditorOption<EditorOption.dragAndDrop, boolean>;
		emptySelectionClipboard: IEditorOption<EditorOption.emptySelectionClipboard, boolean>;
		extraEditorClassName: IEditorOption<EditorOption.extraEditorClassName, string>;
		fastScrollSensitivity: IEditorOption<EditorOption.fastScrollSensitivity, number>;
		find: IEditorOption<EditorOption.find, any>;
		fixedOverflowWidgets: IEditorOption<EditorOption.fixedOverflowWidgets, boolean>;
		folding: IEditorOption<EditorOption.folding, boolean>;
		foldingStrategy: IEditorOption<EditorOption.foldingStrategy, "auto" | "indentation">;
		fontFamily: IEditorOption<EditorOption.fontFamily, string>;
		fontInfo: IEditorOption<EditorOption.fontInfo, any>;
		fontLigatures: IEditorOption<EditorOption.fontLigatures, boolean>;
		fontSize: IEditorOption<EditorOption.fontSize, number>;
		fontWeight: IEditorOption<EditorOption.fontWeight, string>;
		formatOnPaste: IEditorOption<EditorOption.formatOnPaste, boolean>;
		formatOnType: IEditorOption<EditorOption.formatOnType, boolean>;
		glyphMargin: IEditorOption<EditorOption.glyphMargin, boolean>;
		gotoLocation: IEditorOption<EditorOption.gotoLocation, any>;
		hideCursorInOverviewRuler: IEditorOption<EditorOption.hideCursorInOverviewRuler, boolean>;
		highlightActiveIndentGuide: IEditorOption<EditorOption.highlightActiveIndentGuide, boolean>;
		hover: IEditorOption<EditorOption.hover, any>;
		inDiffEditor: IEditorOption<EditorOption.inDiffEditor, boolean>;
		letterSpacing: IEditorOption<EditorOption.letterSpacing, number>;
		lightbulb: IEditorOption<EditorOption.lightbulb, any>;
		lineDecorationsWidth: IEditorOption<EditorOption.lineDecorationsWidth, string | number>;
		lineHeight: IEditorOption<EditorOption.lineHeight, number>;
		lineNumbers: IEditorOption<EditorOption.lineNumbers, InternalEditorRenderLineNumbersOptions>;
		lineNumbersMinChars: IEditorOption<EditorOption.lineNumbersMinChars, number>;
		links: IEditorOption<EditorOption.links, boolean>;
		matchBrackets: IEditorOption<EditorOption.matchBrackets, boolean>;
		minimap: IEditorOption<EditorOption.minimap, any>;
		mouseStyle: IEditorOption<EditorOption.mouseStyle, "text" | "default" | "copy">;
		mouseWheelScrollSensitivity: IEditorOption<EditorOption.mouseWheelScrollSensitivity, number>;
		mouseWheelZoom: IEditorOption<EditorOption.mouseWheelZoom, boolean>;
		multiCursorMergeOverlapping: IEditorOption<EditorOption.multiCursorMergeOverlapping, boolean>;
		multiCursorModifier: IEditorOption<EditorOption.multiCursorModifier, "altKey" | "metaKey" | "ctrlKey">;
		occurrencesHighlight: IEditorOption<EditorOption.occurrencesHighlight, boolean>;
		overviewRulerBorder: IEditorOption<EditorOption.overviewRulerBorder, boolean>;
		overviewRulerLanes: IEditorOption<EditorOption.overviewRulerLanes, number>;
		parameterHints: IEditorOption<EditorOption.parameterHints, any>;
		quickSuggestions: IEditorOption<EditorOption.quickSuggestions, any>;
		quickSuggestionsDelay: IEditorOption<EditorOption.quickSuggestionsDelay, number>;
		readOnly: IEditorOption<EditorOption.readOnly, boolean>;
		renderControlCharacters: IEditorOption<EditorOption.renderControlCharacters, boolean>;
		renderIndentGuides: IEditorOption<EditorOption.renderIndentGuides, boolean>;
		renderFinalNewline: IEditorOption<EditorOption.renderFinalNewline, boolean>;
		renderLineHighlight: IEditorOption<EditorOption.renderLineHighlight, "line" | "none" | "all" | "gutter">;
		renderWhitespace: IEditorOption<EditorOption.renderWhitespace, "none" | "boundary" | "selection" | "all">;
		revealHorizontalRightPadding: IEditorOption<EditorOption.revealHorizontalRightPadding, number>;
		roundedSelection: IEditorOption<EditorOption.roundedSelection, boolean>;
		rulers: IEditorOption<EditorOption.rulers, {}>;
		scrollbar: IEditorOption<EditorOption.scrollbar, InternalEditorScrollbarOptions>;
		scrollBeyondLastColumn: IEditorOption<EditorOption.scrollBeyondLastColumn, number>;
		scrollBeyondLastLine: IEditorOption<EditorOption.scrollBeyondLastLine, boolean>;
		selectionClipboard: IEditorOption<EditorOption.selectionClipboard, boolean>;
		selectionHighlight: IEditorOption<EditorOption.selectionHighlight, boolean>;
		selectOnLineNumbers: IEditorOption<EditorOption.selectOnLineNumbers, boolean>;
		showFoldingControls: IEditorOption<EditorOption.showFoldingControls, "always" | "mouseover">;
		showUnused: IEditorOption<EditorOption.showUnused, boolean>;
		snippetSuggestions: IEditorOption<EditorOption.snippetSuggestions, "none" | "top" | "bottom" | "inline">;
		smoothScrolling: IEditorOption<EditorOption.smoothScrolling, boolean>;
		stopRenderingLineAfter: IEditorOption<EditorOption.stopRenderingLineAfter, number>;
		suggest: IEditorOption<EditorOption.suggest, any>;
		suggestFontSize: IEditorOption<EditorOption.suggestFontSize, number>;
		suggestLineHeight: IEditorOption<EditorOption.suggestLineHeight, number>;
		suggestOnTriggerCharacters: IEditorOption<EditorOption.suggestOnTriggerCharacters, boolean>;
		suggestSelection: IEditorOption<EditorOption.suggestSelection, "first" | "recentlyUsed" | "recentlyUsedByPrefix">;
		tabCompletion: IEditorOption<EditorOption.tabCompletion, "on" | "off" | "onlySnippets">;
		useTabStops: IEditorOption<EditorOption.useTabStops, boolean>;
		wordSeparators: IEditorOption<EditorOption.wordSeparators, string>;
		wordWrap: IEditorOption<EditorOption.wordWrap, "on" | "off" | "wordWrapColumn" | "bounded">;
		wordWrapBreakAfterCharacters: IEditorOption<EditorOption.wordWrapBreakAfterCharacters, string>;
		wordWrapBreakBeforeCharacters: IEditorOption<EditorOption.wordWrapBreakBeforeCharacters, string>;
		wordWrapBreakObtrusiveCharacters: IEditorOption<EditorOption.wordWrapBreakObtrusiveCharacters, string>;
		wordWrapColumn: IEditorOption<EditorOption.wordWrapColumn, number>;
		wordWrapMinified: IEditorOption<EditorOption.wordWrapMinified, boolean>;
		wrappingIndent: IEditorOption<EditorOption.wrappingIndent, WrappingIndent>;
		editorClassName: IEditorOption<EditorOption.editorClassName, string>;
		pixelRatio: IEditorOption<EditorOption.pixelRatio, number>;
		tabFocusMode: IEditorOption<EditorOption.tabFocusMode, boolean>;
		layoutInfo: IEditorOption<EditorOption.layoutInfo, EditorLayoutInfo>;
		wrappingInfo: IEditorOption<EditorOption.wrappingInfo, EditorWrappingInfo>;
	};

	type EditorOptionsType = typeof EditorOptions;

	type FindEditorOptionsKeyById<T extends EditorOption> = {
		[K in keyof EditorOptionsType]: EditorOptionsType[K]['id'] extends T ? K : never;
	}[keyof EditorOptionsType];

	type ComputedEditorOptionValue<T extends IEditorOption<any, any>> = T extends IEditorOption<any, infer R> ? R : never;

	export type FindComputedEditorOptionValueById<T extends EditorOption> = NonNullable<ComputedEditorOptionValue<EditorOptionsType[FindEditorOptionsKeyById<T>]>>;

	/**
	 * A view zone is a full horizontal rectangle that 'pushes' text down.
	 * The editor reserves space for view zones when rendering.
	 */
	export interface IViewZone {
		/**
		 * The line number after which this zone should appear.
		 * Use 0 to place a view zone before the first line number.
		 */
		afterLineNumber: number;
		/**
		 * The column after which this zone should appear.
		 * If not set, the maxLineColumn of `afterLineNumber` will be used.
		 */
		afterColumn?: number;
		/**
		 * Suppress mouse down events.
		 * If set, the editor will attach a mouse down listener to the view zone and .preventDefault on it.
		 * Defaults to false
		 */
		suppressMouseDown?: boolean;
		/**
		 * The height in lines of the view zone.
		 * If specified, `heightInPx` will be used instead of this.
		 * If neither `heightInPx` nor `heightInLines` is specified, a default of `heightInLines` = 1 will be chosen.
		 */
		heightInLines?: number;
		/**
		 * The height in px of the view zone.
		 * If this is set, the editor will give preference to it rather than `heightInLines` above.
		 * If neither `heightInPx` nor `heightInLines` is specified, a default of `heightInLines` = 1 will be chosen.
		 */
		heightInPx?: number;
		/**
		 * The minimum width in px of the view zone.
		 * If this is set, the editor will ensure that the scroll width is >= than this value.
		 */
		minWidthInPx?: number;
		/**
		 * The dom node of the view zone
		 */
		domNode: HTMLElement;
		/**
		 * An optional dom node for the view zone that will be placed in the margin area.
		 */
		marginDomNode?: HTMLElement | null;
		/**
		 * Callback which gives the relative top of the view zone as it appears (taking scrolling into account).
		 */
		onDomNodeTop?: (top: number) => void;
		/**
		 * Callback which gives the height in pixels of the view zone.
		 */
		onComputedHeight?: (height: number) => void;
	}

	/**
	 * An accessor that allows for zones to be added or removed.
	 */
	export interface IViewZoneChangeAccessor {
		/**
		 * Create a new view zone.
		 * @param zone Zone to create
		 * @return A unique identifier to the view zone.
		 */
		addZone(zone: IViewZone): string;
		/**
		 * Remove a zone
		 * @param id A unique identifier to the view zone, as returned by the `addZone` call.
		 */
		removeZone(id: string): void;
		/**
		 * Change a zone's position.
		 * The editor will rescan the `afterLineNumber` and `afterColumn` properties of a view zone.
		 */
		layoutZone(id: string): void;
	}

	/**
	 * A positioning preference for rendering content widgets.
	 */
	export enum ContentWidgetPositionPreference {
		/**
		 * Place the content widget exactly at a position
		 */
		EXACT = 0,
		/**
		 * Place the content widget above a position
		 */
		ABOVE = 1,
		/**
		 * Place the content widget below a position
		 */
		BELOW = 2
	}

	/**
	 * A position for rendering content widgets.
	 */
	export interface IContentWidgetPosition {
		/**
		 * Desired position for the content widget.
		 * `preference` will also affect the placement.
		 */
		position: IPosition | null;
		/**
		 * Optionally, a range can be provided to further
		 * define the position of the content widget.
		 */
		range?: IRange | null;
		/**
		 * Placement preference for position, in order of preference.
		 */
		preference: ContentWidgetPositionPreference[];
	}

	/**
	 * A content widget renders inline with the text and can be easily placed 'near' an editor position.
	 */
	export interface IContentWidget {
		/**
		 * Render this content widget in a location where it could overflow the editor's view dom node.
		 */
		allowEditorOverflow?: boolean;
		suppressMouseDown?: boolean;
		/**
		 * Get a unique identifier of the content widget.
		 */
		getId(): string;
		/**
		 * Get the dom node of the content widget.
		 */
		getDomNode(): HTMLElement;
		/**
		 * Get the placement of the content widget.
		 * If null is returned, the content widget will be placed off screen.
		 */
		getPosition(): IContentWidgetPosition | null;
	}

	/**
	 * A positioning preference for rendering overlay widgets.
	 */
	export enum OverlayWidgetPositionPreference {
		/**
		 * Position the overlay widget in the top right corner
		 */
		TOP_RIGHT_CORNER = 0,
		/**
		 * Position the overlay widget in the bottom right corner
		 */
		BOTTOM_RIGHT_CORNER = 1,
		/**
		 * Position the overlay widget in the top center
		 */
		TOP_CENTER = 2
	}

	/**
	 * A position for rendering overlay widgets.
	 */
	export interface IOverlayWidgetPosition {
		/**
		 * The position preference for the overlay widget.
		 */
		preference: OverlayWidgetPositionPreference | null;
	}

	/**
	 * An overlay widgets renders on top of the text.
	 */
	export interface IOverlayWidget {
		/**
		 * Get a unique identifier of the overlay widget.
		 */
		getId(): string;
		/**
		 * Get the dom node of the overlay widget.
		 */
		getDomNode(): HTMLElement;
		/**
		 * Get the placement of the overlay widget.
		 * If null is returned, the overlay widget is responsible to place itself.
		 */
		getPosition(): IOverlayWidgetPosition | null;
	}

	/**
	 * Type of hit element with the mouse in the editor.
	 */
	export enum MouseTargetType {
		/**
		 * Mouse is on top of an unknown element.
		 */
		UNKNOWN = 0,
		/**
		 * Mouse is on top of the textarea used for input.
		 */
		TEXTAREA = 1,
		/**
		 * Mouse is on top of the glyph margin
		 */
		GUTTER_GLYPH_MARGIN = 2,
		/**
		 * Mouse is on top of the line numbers
		 */
		GUTTER_LINE_NUMBERS = 3,
		/**
		 * Mouse is on top of the line decorations
		 */
		GUTTER_LINE_DECORATIONS = 4,
		/**
		 * Mouse is on top of the whitespace left in the gutter by a view zone.
		 */
		GUTTER_VIEW_ZONE = 5,
		/**
		 * Mouse is on top of text in the content.
		 */
		CONTENT_TEXT = 6,
		/**
		 * Mouse is on top of empty space in the content (e.g. after line text or below last line)
		 */
		CONTENT_EMPTY = 7,
		/**
		 * Mouse is on top of a view zone in the content.
		 */
		CONTENT_VIEW_ZONE = 8,
		/**
		 * Mouse is on top of a content widget.
		 */
		CONTENT_WIDGET = 9,
		/**
		 * Mouse is on top of the decorations overview ruler.
		 */
		OVERVIEW_RULER = 10,
		/**
		 * Mouse is on top of a scrollbar.
		 */
		SCROLLBAR = 11,
		/**
		 * Mouse is on top of an overlay widget.
		 */
		OVERLAY_WIDGET = 12,
		/**
		 * Mouse is outside of the editor.
		 */
		OUTSIDE_EDITOR = 13
	}

	/**
	 * Target hit with the mouse in the editor.
	 */
	export interface IMouseTarget {
		/**
		 * The target element
		 */
		readonly element: Element | null;
		/**
		 * The target type
		 */
		readonly type: MouseTargetType;
		/**
		 * The 'approximate' editor position
		 */
		readonly position: Position | null;
		/**
		 * Desired mouse column (e.g. when position.column gets clamped to text length -- clicking after text on a line).
		 */
		readonly mouseColumn: number;
		/**
		 * The 'approximate' editor range
		 */
		readonly range: Range | null;
		/**
		 * Some extra detail.
		 */
		readonly detail: any;
	}

	/**
	 * A mouse event originating from the editor.
	 */
	export interface IEditorMouseEvent {
		readonly event: IMouseEvent;
		readonly target: IMouseTarget;
	}

	export interface IPartialEditorMouseEvent {
		readonly event: IMouseEvent;
		readonly target: IMouseTarget | null;
	}

	/**
	 * A rich code editor.
	 */
	export interface ICodeEditor extends IEditor {
		/**
		 * An event emitted when the content of the current model has changed.
		 * @event
		 */
		onDidChangeModelContent(listener: (e: IModelContentChangedEvent) => void): IDisposable;
		/**
		 * An event emitted when the language of the current model has changed.
		 * @event
		 */
		onDidChangeModelLanguage(listener: (e: IModelLanguageChangedEvent) => void): IDisposable;
		/**
		 * An event emitted when the language configuration of the current model has changed.
		 * @event
		 */
		onDidChangeModelLanguageConfiguration(listener: (e: IModelLanguageConfigurationChangedEvent) => void): IDisposable;
		/**
		 * An event emitted when the options of the current model has changed.
		 * @event
		 */
		onDidChangeModelOptions(listener: (e: IModelOptionsChangedEvent) => void): IDisposable;
		/**
		 * An event emitted when the configuration of the editor has changed. (e.g. `editor.updateOptions()`)
		 * @event
		 */
		onDidChangeConfiguration(listener: (e: ConfigurationChangedEvent) => void): IDisposable;
		/**
		 * An event emitted when the cursor position has changed.
		 * @event
		 */
		onDidChangeCursorPosition(listener: (e: ICursorPositionChangedEvent) => void): IDisposable;
		/**
		 * An event emitted when the cursor selection has changed.
		 * @event
		 */
		onDidChangeCursorSelection(listener: (e: ICursorSelectionChangedEvent) => void): IDisposable;
		/**
		 * An event emitted when the model of this editor has changed (e.g. `editor.setModel()`).
		 * @event
		 */
		onDidChangeModel(listener: (e: IModelChangedEvent) => void): IDisposable;
		/**
		 * An event emitted when the decorations of the current model have changed.
		 * @event
		 */
		onDidChangeModelDecorations(listener: (e: IModelDecorationsChangedEvent) => void): IDisposable;
		/**
		 * An event emitted when the text inside this editor gained focus (i.e. cursor starts blinking).
		 * @event
		 */
		onDidFocusEditorText(listener: () => void): IDisposable;
		/**
		 * An event emitted when the text inside this editor lost focus (i.e. cursor stops blinking).
		 * @event
		 */
		onDidBlurEditorText(listener: () => void): IDisposable;
		/**
		 * An event emitted when the text inside this editor or an editor widget gained focus.
		 * @event
		 */
		onDidFocusEditorWidget(listener: () => void): IDisposable;
		/**
		 * An event emitted when the text inside this editor or an editor widget lost focus.
		 * @event
		 */
		onDidBlurEditorWidget(listener: () => void): IDisposable;
		/**
		 * An event emitted after composition has started.
		 */
		onCompositionStart(listener: () => void): IDisposable;
		/**
		 * An event emitted after composition has ended.
		 */
		onCompositionEnd(listener: () => void): IDisposable;
		/**
		 * An event emitted on a "mouseup".
		 * @event
		 */
		onMouseUp(listener: (e: IEditorMouseEvent) => void): IDisposable;
		/**
		 * An event emitted on a "mousedown".
		 * @event
		 */
		onMouseDown(listener: (e: IEditorMouseEvent) => void): IDisposable;
		/**
		 * An event emitted on a "contextmenu".
		 * @event
		 */
		onContextMenu(listener: (e: IEditorMouseEvent) => void): IDisposable;
		/**
		 * An event emitted on a "mousemove".
		 * @event
		 */
		onMouseMove(listener: (e: IEditorMouseEvent) => void): IDisposable;
		/**
		 * An event emitted on a "mouseleave".
		 * @event
		 */
		onMouseLeave(listener: (e: IPartialEditorMouseEvent) => void): IDisposable;
		/**
		 * An event emitted on a "keyup".
		 * @event
		 */
		onKeyUp(listener: (e: IKeyboardEvent) => void): IDisposable;
		/**
		 * An event emitted on a "keydown".
		 * @event
		 */
		onKeyDown(listener: (e: IKeyboardEvent) => void): IDisposable;
		/**
		 * An event emitted when the layout of the editor has changed.
		 * @event
		 */
		onDidLayoutChange(listener: (e: EditorLayoutInfo) => void): IDisposable;
		/**
		 * An event emitted when the scroll in the editor has changed.
		 * @event
		 */
		onDidScrollChange(listener: (e: IScrollEvent) => void): IDisposable;
		/**
		 * Saves current view state of the editor in a serializable object.
		 */
		saveViewState(): ICodeEditorViewState | null;
		/**
		 * Restores the view state of the editor from a serializable object generated by `saveViewState`.
		 */
		restoreViewState(state: ICodeEditorViewState): void;
		/**
		 * Returns true if the text inside this editor or an editor widget has focus.
		 */
		hasWidgetFocus(): boolean;
		/**
		 * Get a contribution of this editor.
		 * @id Unique identifier of the contribution.
		 * @return The contribution or null if contribution not found.
		 */
		getContribution<T extends IEditorContribution>(id: string): T;
		/**
		 * Type the getModel() of IEditor.
		 */
		getModel(): ITextModel | null;
		/**
		 * Sets the current model attached to this editor.
		 * If the previous model was created by the editor via the value key in the options
		 * literal object, it will be destroyed. Otherwise, if the previous model was set
		 * via setModel, or the model key in the options literal object, the previous model
		 * will not be destroyed.
		 * It is safe to call setModel(null) to simply detach the current model from the editor.
		 */
		setModel(model: ITextModel | null): void;
		/**
		 * Returns the current editor's configuration
		 */
		getOptions(): IComputedEditorOptions;
		getOption<T extends EditorOption>(id: T): FindComputedEditorOptionValueById<T>;
		/**
		 * Get value of the current model attached to this editor.
		 * @see `ITextModel.getValue`
		 */
		getValue(options?: {
			preserveBOM: boolean;
			lineEnding: string;
		}): string;
		/**
		 * Set the value of the current model attached to this editor.
		 * @see `ITextModel.setValue`
		 */
		setValue(newValue: string): void;
		/**
		 * Get the scrollWidth of the editor's viewport.
		 */
		getScrollWidth(): number;
		/**
		 * Get the scrollLeft of the editor's viewport.
		 */
		getScrollLeft(): number;
		/**
		 * Get the scrollHeight of the editor's viewport.
		 */
		getScrollHeight(): number;
		/**
		 * Get the scrollTop of the editor's viewport.
		 */
		getScrollTop(): number;
		/**
		 * Change the scrollLeft of the editor's viewport.
		 */
		setScrollLeft(newScrollLeft: number): void;
		/**
		 * Change the scrollTop of the editor's viewport.
		 */
		setScrollTop(newScrollTop: number): void;
		/**
		 * Change the scroll position of the editor's viewport.
		 */
		setScrollPosition(position: INewScrollPosition): void;
		/**
		 * Get an action that is a contribution to this editor.
		 * @id Unique identifier of the contribution.
		 * @return The action or null if action not found.
		 */
		getAction(id: string): IEditorAction;
		/**
		 * Execute a command on the editor.
		 * The edits will land on the undo-redo stack, but no "undo stop" will be pushed.
		 * @param source The source of the call.
		 * @param command The command to execute
		 */
		executeCommand(source: string, command: ICommand): void;
		/**
		 * Push an "undo stop" in the undo-redo stack.
		 */
		pushUndoStop(): boolean;
		/**
		 * Execute edits on the editor.
		 * The edits will land on the undo-redo stack, but no "undo stop" will be pushed.
		 * @param source The source of the call.
		 * @param edits The edits to execute.
		 * @param endCursorState Cursor state after the edits were applied.
		 */
		executeEdits(source: string, edits: IIdentifiedSingleEditOperation[], endCursorState?: ICursorStateComputer | Selection[]): boolean;
		/**
		 * Execute multiple (concomitant) commands on the editor.
		 * @param source The source of the call.
		 * @param command The commands to execute
		 */
		executeCommands(source: string, commands: (ICommand | null)[]): void;
		/**
		 * Get all the decorations on a line (filtering out decorations from other editors).
		 */
		getLineDecorations(lineNumber: number): IModelDecoration[] | null;
		/**
		 * All decorations added through this call will get the ownerId of this editor.
		 * @see `ITextModel.deltaDecorations`
		 */
		deltaDecorations(oldDecorations: string[], newDecorations: IModelDeltaDecoration[]): string[];
		/**
		 * Get the layout info for the editor.
		 */
		getLayoutInfo(): EditorLayoutInfo;
		/**
		 * Returns the ranges that are currently visible.
		 * Does not account for horizontal scrolling.
		 */
		getVisibleRanges(): Range[];
		/**
		 * Get the vertical position (top offset) for the line w.r.t. to the first line.
		 */
		getTopForLineNumber(lineNumber: number): number;
		/**
		 * Get the vertical position (top offset) for the position w.r.t. to the first line.
		 */
		getTopForPosition(lineNumber: number, column: number): number;
		/**
		 * Returns the editor's dom node
		 */
		getDomNode(): HTMLElement | null;
		/**
		 * Add a content widget. Widgets must have unique ids, otherwise they will be overwritten.
		 */
		addContentWidget(widget: IContentWidget): void;
		/**
		 * Layout/Reposition a content widget. This is a ping to the editor to call widget.getPosition()
		 * and update appropriately.
		 */
		layoutContentWidget(widget: IContentWidget): void;
		/**
		 * Remove a content widget.
		 */
		removeContentWidget(widget: IContentWidget): void;
		/**
		 * Add an overlay widget. Widgets must have unique ids, otherwise they will be overwritten.
		 */
		addOverlayWidget(widget: IOverlayWidget): void;
		/**
		 * Layout/Reposition an overlay widget. This is a ping to the editor to call widget.getPosition()
		 * and update appropriately.
		 */
		layoutOverlayWidget(widget: IOverlayWidget): void;
		/**
		 * Remove an overlay widget.
		 */
		removeOverlayWidget(widget: IOverlayWidget): void;
		/**
		 * Change the view zones. View zones are lost when a new model is attached to the editor.
		 */
		changeViewZones(callback: (accessor: IViewZoneChangeAccessor) => void): void;
		/**
		 * Get the horizontal position (left offset) for the column w.r.t to the beginning of the line.
		 * This method works only if the line `lineNumber` is currently rendered (in the editor's viewport).
		 * Use this method with caution.
		 */
		getOffsetForColumn(lineNumber: number, column: number): number;
		/**
		 * Force an editor render now.
		 */
		render(forceRedraw?: boolean): void;
		/**
		 * Get the hit test target at coordinates `clientX` and `clientY`.
		 * The coordinates are relative to the top-left of the viewport.
		 *
		 * @returns Hit test target or null if the coordinates fall outside the editor or the editor has no model.
		 */
		getTargetAtClientPoint(clientX: number, clientY: number): IMouseTarget | null;
		/**
		 * Get the visible position for `position`.
		 * The result position takes scrolling into account and is relative to the top left corner of the editor.
		 * Explanation 1: the results of this method will change for the same `position` if the user scrolls the editor.
		 * Explanation 2: the results of this method will not change if the container of the editor gets repositioned.
		 * Warning: the results of this method are inaccurate for positions that are outside the current editor viewport.
		 */
		getScrolledVisiblePosition(position: IPosition): {
			top: number;
			left: number;
			height: number;
		} | null;
		/**
		 * Apply the same font settings as the editor to `target`.
		 */
		applyFontInfo(target: HTMLElement): void;
	}

	/**
	 * Information about a line in the diff editor
	 */
	export interface IDiffLineInformation {
		readonly equivalentLineNumber: number;
	}

	/**
	 * A rich diff editor.
	 */
	export interface IDiffEditor extends IEditor {
		/**
		 * @see ICodeEditor.getDomNode
		 */
		getDomNode(): HTMLElement;
		/**
		 * An event emitted when the diff information computed by this diff editor has been updated.
		 * @event
		 */
		onDidUpdateDiff(listener: () => void): IDisposable;
		/**
		 * Saves current view state of the editor in a serializable object.
		 */
		saveViewState(): IDiffEditorViewState | null;
		/**
		 * Restores the view state of the editor from a serializable object generated by `saveViewState`.
		 */
		restoreViewState(state: IDiffEditorViewState): void;
		/**
		 * Type the getModel() of IEditor.
		 */
		getModel(): IDiffEditorModel | null;
		/**
		 * Sets the current model attached to this editor.
		 * If the previous model was created by the editor via the value key in the options
		 * literal object, it will be destroyed. Otherwise, if the previous model was set
		 * via setModel, or the model key in the options literal object, the previous model
		 * will not be destroyed.
		 * It is safe to call setModel(null) to simply detach the current model from the editor.
		 */
		setModel(model: IDiffEditorModel | null): void;
		/**
		 * Get the `original` editor.
		 */
		getOriginalEditor(): ICodeEditor;
		/**
		 * Get the `modified` editor.
		 */
		getModifiedEditor(): ICodeEditor;
		/**
		 * Get the computed diff information.
		 */
		getLineChanges(): ILineChange[] | null;
		/**
		 * Get information based on computed diff about a line number from the original model.
		 * If the diff computation is not finished or the model is missing, will return null.
		 */
		getDiffLineInformationForOriginal(lineNumber: number): IDiffLineInformation | null;
		/**
		 * Get information based on computed diff about a line number from the modified model.
		 * If the diff computation is not finished or the model is missing, will return null.
		 */
		getDiffLineInformationForModified(lineNumber: number): IDiffLineInformation | null;
	}

	export class FontInfo extends BareFontInfo {
		readonly _editorStylingBrand: void;
		readonly isTrusted: boolean;
		readonly isMonospace: boolean;
		readonly typicalHalfwidthCharacterWidth: number;
		readonly typicalFullwidthCharacterWidth: number;
		readonly canUseHalfwidthRightwardsArrow: boolean;
		readonly spaceWidth: number;
		readonly maxDigitWidth: number;
	}

	export class BareFontInfo {
		readonly _bareFontInfoBrand: void;
		readonly zoomLevel: number;
		readonly fontFamily: string;
		readonly fontWeight: string;
		readonly fontSize: number;
		readonly lineHeight: number;
		readonly letterSpacing: number;
	}

	//compatibility:
	export type IReadOnlyModel = ITextModel;
	export type IModel = ITextModel;
}

declare namespace monaco.languages {


	/**
	 * Register information about a new language.
	 */
	export function register(language: ILanguageExtensionPoint): void;

	/**
	 * Get the information of all the registered languages.
	 */
	export function getLanguages(): ILanguageExtensionPoint[];

	export function getEncodedLanguageId(languageId: string): number;

	/**
	 * An event emitted when a language is first time needed (e.g. a model has it set).
	 * @event
	 */
	export function onLanguage(languageId: string, callback: () => void): IDisposable;

	/**
	 * Set the editing configuration for a language.
	 */
	export function setLanguageConfiguration(languageId: string, configuration: LanguageConfiguration): IDisposable;

	/**
	 * A token.
	 */
	export interface IToken {
		startIndex: number;
		scopes: string;
	}

	/**
	 * The result of a line tokenization.
	 */
	export interface ILineTokens {
		/**
		 * The list of tokens on the line.
		 */
		tokens: IToken[];
		/**
		 * The tokenization end state.
		 * A pointer will be held to this and the object should not be modified by the tokenizer after the pointer is returned.
		 */
		endState: IState;
	}

	/**
	 * The result of a line tokenization.
	 */
	export interface IEncodedLineTokens {
		/**
		 * The tokens on the line in a binary, encoded format. Each token occupies two array indices. For token i:
		 *  - at offset 2*i => startIndex
		 *  - at offset 2*i + 1 => metadata
		 * Meta data is in binary format:
		 * - -------------------------------------------
		 *     3322 2222 2222 1111 1111 1100 0000 0000
		 *     1098 7654 3210 9876 5432 1098 7654 3210
		 * - -------------------------------------------
		 *     bbbb bbbb bfff ffff ffFF FTTT LLLL LLLL
		 * - -------------------------------------------
		 *  - L = EncodedLanguageId (8 bits): Use `getEncodedLanguageId` to get the encoded ID of a language.
		 *  - T = StandardTokenType (3 bits): Other = 0, Comment = 1, String = 2, RegEx = 4.
		 *  - F = FontStyle (3 bits): None = 0, Italic = 1, Bold = 2, Underline = 4.
		 *  - f = foreground ColorId (9 bits)
		 *  - b = background ColorId (9 bits)
		 *  - The color value for each colorId is defined in IStandaloneThemeData.customTokenColors:
		 * e.g. colorId = 1 is stored in IStandaloneThemeData.customTokenColors[1]. Color id = 0 means no color,
		 * id = 1 is for the default foreground color, id = 2 for the default background.
		 */
		tokens: Uint32Array;
		/**
		 * The tokenization end state.
		 * A pointer will be held to this and the object should not be modified by the tokenizer after the pointer is returned.
		 */
		endState: IState;
	}

	/**
	 * A "manual" provider of tokens.
	 */
	export interface TokensProvider {
		/**
		 * The initial state of a language. Will be the state passed in to tokenize the first line.
		 */
		getInitialState(): IState;
		/**
		 * Tokenize a line given the state at the beginning of the line.
		 */
		tokenize(line: string, state: IState): ILineTokens;
	}

	/**
	 * A "manual" provider of tokens, returning tokens in a binary form.
	 */
	export interface EncodedTokensProvider {
		/**
		 * The initial state of a language. Will be the state passed in to tokenize the first line.
		 */
		getInitialState(): IState;
		/**
		 * Tokenize a line given the state at the beginning of the line.
		 */
		tokenizeEncoded(line: string, state: IState): IEncodedLineTokens;
	}

	/**
	 * Set the tokens provider for a language (manual implementation).
	 */
	export function setTokensProvider(languageId: string, provider: TokensProvider | EncodedTokensProvider | Thenable<TokensProvider | EncodedTokensProvider>): IDisposable;

	/**
	 * Set the tokens provider for a language (monarch implementation).
	 */
	export function setMonarchTokensProvider(languageId: string, languageDef: IMonarchLanguage | Thenable<IMonarchLanguage>): IDisposable;

	/**
	 * Register a reference provider (used by e.g. reference search).
	 */
	export function registerReferenceProvider(languageId: string, provider: ReferenceProvider): IDisposable;

	/**
	 * Register a rename provider (used by e.g. rename symbol).
	 */
	export function registerRenameProvider(languageId: string, provider: RenameProvider): IDisposable;

	/**
	 * Register a signature help provider (used by e.g. parameter hints).
	 */
	export function registerSignatureHelpProvider(languageId: string, provider: SignatureHelpProvider): IDisposable;

	/**
	 * Register a hover provider (used by e.g. editor hover).
	 */
	export function registerHoverProvider(languageId: string, provider: HoverProvider): IDisposable;

	/**
	 * Register a document symbol provider (used by e.g. outline).
	 */
	export function registerDocumentSymbolProvider(languageId: string, provider: DocumentSymbolProvider): IDisposable;

	/**
	 * Register a document highlight provider (used by e.g. highlight occurrences).
	 */
	export function registerDocumentHighlightProvider(languageId: string, provider: DocumentHighlightProvider): IDisposable;

	/**
	 * Register a definition provider (used by e.g. go to definition).
	 */
	export function registerDefinitionProvider(languageId: string, provider: DefinitionProvider): IDisposable;

	/**
	 * Register a implementation provider (used by e.g. go to implementation).
	 */
	export function registerImplementationProvider(languageId: string, provider: ImplementationProvider): IDisposable;

	/**
	 * Register a type definition provider (used by e.g. go to type definition).
	 */
	export function registerTypeDefinitionProvider(languageId: string, provider: TypeDefinitionProvider): IDisposable;

	/**
	 * Register a code lens provider (used by e.g. inline code lenses).
	 */
	export function registerCodeLensProvider(languageId: string, provider: CodeLensProvider): IDisposable;

	/**
	 * Register a code action provider (used by e.g. quick fix).
	 */
	export function registerCodeActionProvider(languageId: string, provider: CodeActionProvider): IDisposable;

	/**
	 * Register a formatter that can handle only entire models.
	 */
	export function registerDocumentFormattingEditProvider(languageId: string, provider: DocumentFormattingEditProvider): IDisposable;

	/**
	 * Register a formatter that can handle a range inside a model.
	 */
	export function registerDocumentRangeFormattingEditProvider(languageId: string, provider: DocumentRangeFormattingEditProvider): IDisposable;

	/**
	 * Register a formatter than can do formatting as the user types.
	 */
	export function registerOnTypeFormattingEditProvider(languageId: string, provider: OnTypeFormattingEditProvider): IDisposable;

	/**
	 * Register a link provider that can find links in text.
	 */
	export function registerLinkProvider(languageId: string, provider: LinkProvider): IDisposable;

	/**
	 * Register a completion item provider (use by e.g. suggestions).
	 */
	export function registerCompletionItemProvider(languageId: string, provider: CompletionItemProvider): IDisposable;

	/**
	 * Register a document color provider (used by Color Picker, Color Decorator).
	 */
	export function registerColorProvider(languageId: string, provider: DocumentColorProvider): IDisposable;

	/**
	 * Register a folding range provider
	 */
	export function registerFoldingRangeProvider(languageId: string, provider: FoldingRangeProvider): IDisposable;

	/**
	 * Register a declaration provider
	 */
	export function registerDeclarationProvider(languageId: string, provider: DeclarationProvider): IDisposable;

	/**
	 * Register a selection range provider
	 */
	export function registerSelectionRangeProvider(languageId: string, provider: SelectionRangeProvider): IDisposable;

	/**
	 * Contains additional diagnostic information about the context in which
	 * a [code action](#CodeActionProvider.provideCodeActions) is run.
	 */
	export interface CodeActionContext {
		/**
		 * An array of diagnostics.
		 */
		readonly markers: editor.IMarkerData[];
		/**
		 * Requested kind of actions to return.
		 */
		readonly only?: string;
	}

	/**
	 * The code action interface defines the contract between extensions and
	 * the [light bulb](https://code.visualstudio.com/docs/editor/editingevolved#_code-action) feature.
	 */
	export interface CodeActionProvider {
		/**
		 * Provide commands for the given document and range.
		 */
		provideCodeActions(model: editor.ITextModel, range: Range, context: CodeActionContext, token: CancellationToken): CodeActionList | Promise<CodeActionList>;
	}

	/**
	 * Describes how comments for a language work.
	 */
	export interface CommentRule {
		/**
		 * The line comment token, like `// this is a comment`
		 */
		lineComment?: string | null;
		/**
		 * The block comment character pair, like `/* block comment *&#47;`
		 */
		blockComment?: CharacterPair | null;
	}

	/**
	 * The language configuration interface defines the contract between extensions and
	 * various editor features, like automatic bracket insertion, automatic indentation etc.
	 */
	export interface LanguageConfiguration {
		/**
		 * The language's comment settings.
		 */
		comments?: CommentRule;
		/**
		 * The language's brackets.
		 * This configuration implicitly affects pressing Enter around these brackets.
		 */
		brackets?: CharacterPair[];
		/**
		 * The language's word definition.
		 * If the language supports Unicode identifiers (e.g. JavaScript), it is preferable
		 * to provide a word definition that uses exclusion of known separators.
		 * e.g.: A regex that matches anything except known separators (and dot is allowed to occur in a floating point number):
		 *   /(-?\d*\.\d\w*)|([^\`\~\!\@\#\%\^\&\*\(\)\-\=\+\[\{\]\}\\\|\;\:\'\"\,\.\<\>\/\?\s]+)/g
		 */
		wordPattern?: RegExp;
		/**
		 * The language's indentation settings.
		 */
		indentationRules?: IndentationRule;
		/**
		 * The language's rules to be evaluated when pressing Enter.
		 */
		onEnterRules?: OnEnterRule[];
		/**
		 * The language's auto closing pairs. The 'close' character is automatically inserted with the
		 * 'open' character is typed. If not set, the configured brackets will be used.
		 */
		autoClosingPairs?: IAutoClosingPairConditional[];
		/**
		 * The language's surrounding pairs. When the 'open' character is typed on a selection, the
		 * selected string is surrounded by the open and close characters. If not set, the autoclosing pairs
		 * settings will be used.
		 */
		surroundingPairs?: IAutoClosingPair[];
		/**
		 * Defines what characters must be after the cursor for bracket or quote autoclosing to occur when using the \'languageDefined\' autoclosing setting.
		 *
		 * This is typically the set of characters which can not start an expression, such as whitespace, closing brackets, non-unary operators, etc.
		 */
		autoCloseBefore?: string;
		/**
		 * The language's folding rules.
		 */
		folding?: FoldingRules;
		/**
		 * **Deprecated** Do not use.
		 *
		 * @deprecated Will be replaced by a better API soon.
		 */
		__electricCharacterSupport?: {
			docComment?: IDocComment;
		};
	}

	/**
	 * Describes indentation rules for a language.
	 */
	export interface IndentationRule {
		/**
		 * If a line matches this pattern, then all the lines after it should be unindented once (until another rule matches).
		 */
		decreaseIndentPattern: RegExp;
		/**
		 * If a line matches this pattern, then all the lines after it should be indented once (until another rule matches).
		 */
		increaseIndentPattern: RegExp;
		/**
		 * If a line matches this pattern, then **only the next line** after it should be indented once.
		 */
		indentNextLinePattern?: RegExp | null;
		/**
		 * If a line matches this pattern, then its indentation should not be changed and it should not be evaluated against the other rules.
		 */
		unIndentedLinePattern?: RegExp | null;
	}

	/**
	 * Describes language specific folding markers such as '#region' and '#endregion'.
	 * The start and end regexes will be tested against the contents of all lines and must be designed efficiently:
	 * - the regex should start with '^'
	 * - regexp flags (i, g) are ignored
	 */
	export interface FoldingMarkers {
		start: RegExp;
		end: RegExp;
	}

	/**
	 * Describes folding rules for a language.
	 */
	export interface FoldingRules {
		/**
		 * Used by the indentation based strategy to decide whether empty lines belong to the previous or the next block.
		 * A language adheres to the off-side rule if blocks in that language are expressed by their indentation.
		 * See [wikipedia](https://en.wikipedia.org/wiki/Off-side_rule) for more information.
		 * If not set, `false` is used and empty lines belong to the previous block.
		 */
		offSide?: boolean;
		/**
		 * Region markers used by the language.
		 */
		markers?: FoldingMarkers;
	}

	/**
	 * Describes a rule to be evaluated when pressing Enter.
	 */
	export interface OnEnterRule {
		/**
		 * This rule will only execute if the text before the cursor matches this regular expression.
		 */
		beforeText: RegExp;
		/**
		 * This rule will only execute if the text after the cursor matches this regular expression.
		 */
		afterText?: RegExp;
		/**
		 * This rule will only execute if the text above the this line matches this regular expression.
		 */
		oneLineAboveText?: RegExp;
		/**
		 * The action to execute.
		 */
		action: EnterAction;
	}

	/**
	 * Definition of documentation comments (e.g. Javadoc/JSdoc)
	 */
	export interface IDocComment {
		/**
		 * The string that starts a doc comment (e.g. '/**')
		 */
		open: string;
		/**
		 * The string that appears on the last line and closes the doc comment (e.g. ' * /').
		 */
		close?: string;
	}

	/**
	 * A tuple of two characters, like a pair of
	 * opening and closing brackets.
	 */
	export type CharacterPair = [string, string];

	export interface IAutoClosingPair {
		open: string;
		close: string;
	}

	export interface IAutoClosingPairConditional extends IAutoClosingPair {
		notIn?: string[];
	}

	/**
	 * Describes what to do with the indentation when pressing Enter.
	 */
	export enum IndentAction {
		/**
		 * Insert new line and copy the previous line's indentation.
		 */
		None = 0,
		/**
		 * Insert new line and indent once (relative to the previous line's indentation).
		 */
		Indent = 1,
		/**
		 * Insert two new lines:
		 *  - the first one indented which will hold the cursor
		 *  - the second one at the same indentation level
		 */
		IndentOutdent = 2,
		/**
		 * Insert new line and outdent once (relative to the previous line's indentation).
		 */
		Outdent = 3
	}

	/**
	 * Describes what to do when pressing Enter.
	 */
	export interface EnterAction {
		/**
		 * Describe what to do with the indentation.
		 */
		indentAction: IndentAction;
		/**
		 * Describes text to be appended after the new line and after the indentation.
		 */
		appendText?: string;
		/**
		 * Describes the number of characters to remove from the new line's indentation.
		 */
		removeText?: number;
	}

	/**
	 * The state of the tokenizer between two lines.
	 * It is useful to store flags such as in multiline comment, etc.
	 * The model will clone the previous line's state and pass it in to tokenize the next line.
	 */
	export interface IState {
		clone(): IState;
		equals(other: IState): boolean;
	}

	/**
	 * A provider result represents the values a provider, like the [`HoverProvider`](#HoverProvider),
	 * may return. For once this is the actual result type `T`, like `Hover`, or a thenable that resolves
	 * to that type `T`. In addition, `null` and `undefined` can be returned - either directly or from a
	 * thenable.
	 */
	export type ProviderResult<T> = T | undefined | null | Thenable<T | undefined | null>;

	/**
	 * A hover represents additional information for a symbol or word. Hovers are
	 * rendered in a tooltip-like widget.
	 */
	export interface Hover {
		/**
		 * The contents of this hover.
		 */
		contents: IMarkdownString[];
		/**
		 * The range to which this hover applies. When missing, the
		 * editor will use the range at the current position or the
		 * current position itself.
		 */
		range?: IRange;
	}

	/**
	 * The hover provider interface defines the contract between extensions and
	 * the [hover](https://code.visualstudio.com/docs/editor/intellisense)-feature.
	 */
	export interface HoverProvider {
		/**
		 * Provide a hover for the given position and document. Multiple hovers at the same
		 * position will be merged by the editor. A hover can have a range which defaults
		 * to the word range at the position when omitted.
		 */
		provideHover(model: editor.ITextModel, position: Position, token: CancellationToken): ProviderResult<Hover>;
	}

	export enum CompletionItemKind {
		Method = 0,
		Function = 1,
		Constructor = 2,
		Field = 3,
		Variable = 4,
		Class = 5,
		Struct = 6,
		Interface = 7,
		Module = 8,
		Property = 9,
		Event = 10,
		Operator = 11,
		Unit = 12,
		Value = 13,
		Constant = 14,
		Enum = 15,
		EnumMember = 16,
		Keyword = 17,
		Text = 18,
		Color = 19,
		File = 20,
		Reference = 21,
		Customcolor = 22,
		Folder = 23,
		TypeParameter = 24,
		Snippet = 25
	}

	export enum CompletionItemTag {
		Deprecated = 1
	}

	export enum CompletionItemInsertTextRule {
		/**
		 * Adjust whitespace/indentation of multiline insert texts to
		 * match the current line indentation.
		 */
		KeepWhitespace = 1,
		/**
		 * `insertText` is a snippet.
		 */
		InsertAsSnippet = 4
	}

	/**
	 * A completion item represents a text snippet that is
	 * proposed to complete text that is being typed.
	 */
	export interface CompletionItem {
		/**
		 * The label of this completion item. By default
		 * this is also the text that is inserted when selecting
		 * this completion.
		 */
		label: string;
		/**
		 * The kind of this completion item. Based on the kind
		 * an icon is chosen by the editor.
		 */
		kind: CompletionItemKind;
		/**
		 * A modifier to the `kind` which affect how the item
		 * is rendered, e.g. Deprecated is rendered with a strikeout
		 */
		tags?: ReadonlyArray<CompletionItemTag>;
		/**
		 * A human-readable string with additional information
		 * about this item, like type or symbol information.
		 */
		detail?: string;
		/**
		 * A human-readable string that represents a doc-comment.
		 */
		documentation?: string | IMarkdownString;
		/**
		 * A string that should be used when comparing this item
		 * with other items. When `falsy` the [label](#CompletionItem.label)
		 * is used.
		 */
		sortText?: string;
		/**
		 * A string that should be used when filtering a set of
		 * completion items. When `falsy` the [label](#CompletionItem.label)
		 * is used.
		 */
		filterText?: string;
		/**
		 * Select this item when showing. *Note* that only one completion item can be selected and
		 * that the editor decides which item that is. The rule is that the *first* item of those
		 * that match best is selected.
		 */
		preselect?: boolean;
		/**
		 * A string or snippet that should be inserted in a document when selecting
		 * this completion.
		 * is used.
		 */
		insertText: string;
		/**
		 * Addition rules (as bitmask) that should be applied when inserting
		 * this completion.
		 */
		insertTextRules?: CompletionItemInsertTextRule;
		/**
		 * A range of text that should be replaced by this completion item.
		 *
		 * Defaults to a range from the start of the [current word](#TextDocument.getWordRangeAtPosition) to the
		 * current position.
		 *
		 * *Note:* The range must be a [single line](#Range.isSingleLine) and it must
		 * [contain](#Range.contains) the position at which completion has been [requested](#CompletionItemProvider.provideCompletionItems).
		 */
		range: IRange;
		/**
		 * An optional set of characters that when pressed while this completion is active will accept it first and
		 * then type that character. *Note* that all commit characters should have `length=1` and that superfluous
		 * characters will be ignored.
		 */
		commitCharacters?: string[];
		/**
		 * An optional array of additional text edits that are applied when
		 * selecting this completion. Edits must not overlap with the main edit
		 * nor with themselves.
		 */
		additionalTextEdits?: editor.ISingleEditOperation[];
		/**
		 * A command that should be run upon acceptance of this item.
		 */
		command?: Command;
	}

	export interface CompletionList {
		suggestions: CompletionItem[];
		incomplete?: boolean;
		dispose?(): void;
	}

	/**
	 * How a suggest provider was triggered.
	 */
	export enum CompletionTriggerKind {
		Invoke = 0,
		TriggerCharacter = 1,
		TriggerForIncompleteCompletions = 2
	}

	/**
	 * Contains additional information about the context in which
	 * [completion provider](#CompletionItemProvider.provideCompletionItems) is triggered.
	 */
	export interface CompletionContext {
		/**
		 * How the completion was triggered.
		 */
		triggerKind: CompletionTriggerKind;
		/**
		 * Character that triggered the completion item provider.
		 *
		 * `undefined` if provider was not triggered by a character.
		 */
		triggerCharacter?: string;
	}

	/**
	 * The completion item provider interface defines the contract between extensions and
	 * the [IntelliSense](https://code.visualstudio.com/docs/editor/intellisense).
	 *
	 * When computing *complete* completion items is expensive, providers can optionally implement
	 * the `resolveCompletionItem`-function. In that case it is enough to return completion
	 * items with a [label](#CompletionItem.label) from the
	 * [provideCompletionItems](#CompletionItemProvider.provideCompletionItems)-function. Subsequently,
	 * when a completion item is shown in the UI and gains focus this provider is asked to resolve
	 * the item, like adding [doc-comment](#CompletionItem.documentation) or [details](#CompletionItem.detail).
	 */
	export interface CompletionItemProvider {
		triggerCharacters?: string[];
		/**
		 * Provide completion items for the given position and document.
		 */
		provideCompletionItems(model: editor.ITextModel, position: Position, context: CompletionContext, token: CancellationToken): ProviderResult<CompletionList>;
		/**
		 * Given a completion item fill in more data, like [doc-comment](#CompletionItem.documentation)
		 * or [details](#CompletionItem.detail).
		 *
		 * The editor will only resolve a completion item once.
		 */
		resolveCompletionItem?(model: editor.ITextModel, position: Position, item: CompletionItem, token: CancellationToken): ProviderResult<CompletionItem>;
	}

	export interface CodeAction {
		title: string;
		command?: Command;
		edit?: WorkspaceEdit;
		diagnostics?: editor.IMarkerData[];
		kind?: string;
		isPreferred?: boolean;
	}

	export interface CodeActionList extends IDisposable {
		readonly actions: ReadonlyArray<CodeAction>;
	}

	/**
	 * Represents a parameter of a callable-signature. A parameter can
	 * have a label and a doc-comment.
	 */
	export interface ParameterInformation {
		/**
		 * The label of this signature. Will be shown in
		 * the UI.
		 */
		label: string | [number, number];
		/**
		 * The human-readable doc-comment of this signature. Will be shown
		 * in the UI but can be omitted.
		 */
		documentation?: string | IMarkdownString;
	}

	/**
	 * Represents the signature of something callable. A signature
	 * can have a label, like a function-name, a doc-comment, and
	 * a set of parameters.
	 */
	export interface SignatureInformation {
		/**
		 * The label of this signature. Will be shown in
		 * the UI.
		 */
		label: string;
		/**
		 * The human-readable doc-comment of this signature. Will be shown
		 * in the UI but can be omitted.
		 */
		documentation?: string | IMarkdownString;
		/**
		 * The parameters of this signature.
		 */
		parameters: ParameterInformation[];
	}

	/**
	 * Signature help represents the signature of something
	 * callable. There can be multiple signatures but only one
	 * active and only one active parameter.
	 */
	export interface SignatureHelp {
		/**
		 * One or more signatures.
		 */
		signatures: SignatureInformation[];
		/**
		 * The active signature.
		 */
		activeSignature: number;
		/**
		 * The active parameter of the active signature.
		 */
		activeParameter: number;
	}

	export interface SignatureHelpResult extends IDisposable {
		value: SignatureHelp;
	}

	export enum SignatureHelpTriggerKind {
		Invoke = 1,
		TriggerCharacter = 2,
		ContentChange = 3
	}

	export interface SignatureHelpContext {
		readonly triggerKind: SignatureHelpTriggerKind;
		readonly triggerCharacter?: string;
		readonly isRetrigger: boolean;
		readonly activeSignatureHelp?: SignatureHelp;
	}

	/**
	 * The signature help provider interface defines the contract between extensions and
	 * the [parameter hints](https://code.visualstudio.com/docs/editor/intellisense)-feature.
	 */
	export interface SignatureHelpProvider {
		readonly signatureHelpTriggerCharacters?: ReadonlyArray<string>;
		readonly signatureHelpRetriggerCharacters?: ReadonlyArray<string>;
		/**
		 * Provide help for the signature at the given position and document.
		 */
		provideSignatureHelp(model: editor.ITextModel, position: Position, token: CancellationToken, context: SignatureHelpContext): ProviderResult<SignatureHelpResult>;
	}

	/**
	 * A document highlight kind.
	 */
	export enum DocumentHighlightKind {
		/**
		 * A textual occurrence.
		 */
		Text = 0,
		/**
		 * Read-access of a symbol, like reading a variable.
		 */
		Read = 1,
		/**
		 * Write-access of a symbol, like writing to a variable.
		 */
		Write = 2
	}

	/**
	 * A document highlight is a range inside a text document which deserves
	 * special attention. Usually a document highlight is visualized by changing
	 * the background color of its range.
	 */
	export interface DocumentHighlight {
		/**
		 * The range this highlight applies to.
		 */
		range: IRange;
		/**
		 * The highlight kind, default is [text](#DocumentHighlightKind.Text).
		 */
		kind?: DocumentHighlightKind;
	}

	/**
	 * The document highlight provider interface defines the contract between extensions and
	 * the word-highlight-feature.
	 */
	export interface DocumentHighlightProvider {
		/**
		 * Provide a set of document highlights, like all occurrences of a variable or
		 * all exit-points of a function.
		 */
		provideDocumentHighlights(model: editor.ITextModel, position: Position, token: CancellationToken): ProviderResult<DocumentHighlight[]>;
	}

	/**
	 * Value-object that contains additional information when
	 * requesting references.
	 */
	export interface ReferenceContext {
		/**
		 * Include the declaration of the current symbol.
		 */
		includeDeclaration: boolean;
	}

	/**
	 * The reference provider interface defines the contract between extensions and
	 * the [find references](https://code.visualstudio.com/docs/editor/editingevolved#_peek)-feature.
	 */
	export interface ReferenceProvider {
		/**
		 * Provide a set of project-wide references for the given position and document.
		 */
		provideReferences(model: editor.ITextModel, position: Position, context: ReferenceContext, token: CancellationToken): ProviderResult<Location[]>;
	}

	/**
	 * Represents a location inside a resource, such as a line
	 * inside a text file.
	 */
	export interface Location {
		/**
		 * The resource identifier of this location.
		 */
		uri: Uri;
		/**
		 * The document range of this locations.
		 */
		range: IRange;
	}

	export interface LocationLink {
		/**
		 * A range to select where this link originates from.
		 */
		originSelectionRange?: IRange;
		/**
		 * The target uri this link points to.
		 */
		uri: Uri;
		/**
		 * The full range this link points to.
		 */
		range: IRange;
		/**
		 * A range to select this link points to. Must be contained
		 * in `LocationLink.range`.
		 */
		targetSelectionRange?: IRange;
	}

	export type Definition = Location | Location[] | LocationLink[];

	/**
	 * The definition provider interface defines the contract between extensions and
	 * the [go to definition](https://code.visualstudio.com/docs/editor/editingevolved#_go-to-definition)
	 * and peek definition features.
	 */
	export interface DefinitionProvider {
		/**
		 * Provide the definition of the symbol at the given position and document.
		 */
		provideDefinition(model: editor.ITextModel, position: Position, token: CancellationToken): ProviderResult<Definition | LocationLink[]>;
	}

	/**
	 * The definition provider interface defines the contract between extensions and
	 * the [go to definition](https://code.visualstudio.com/docs/editor/editingevolved#_go-to-definition)
	 * and peek definition features.
	 */
	export interface DeclarationProvider {
		/**
		 * Provide the declaration of the symbol at the given position and document.
		 */
		provideDeclaration(model: editor.ITextModel, position: Position, token: CancellationToken): ProviderResult<Definition | LocationLink[]>;
	}

	/**
	 * The implementation provider interface defines the contract between extensions and
	 * the go to implementation feature.
	 */
	export interface ImplementationProvider {
		/**
		 * Provide the implementation of the symbol at the given position and document.
		 */
		provideImplementation(model: editor.ITextModel, position: Position, token: CancellationToken): ProviderResult<Definition | LocationLink[]>;
	}

	/**
	 * The type definition provider interface defines the contract between extensions and
	 * the go to type definition feature.
	 */
	export interface TypeDefinitionProvider {
		/**
		 * Provide the type definition of the symbol at the given position and document.
		 */
		provideTypeDefinition(model: editor.ITextModel, position: Position, token: CancellationToken): ProviderResult<Definition | LocationLink[]>;
	}

	/**
	 * A symbol kind.
	 */
	export enum SymbolKind {
		File = 0,
		Module = 1,
		Namespace = 2,
		Package = 3,
		Class = 4,
		Method = 5,
		Property = 6,
		Field = 7,
		Constructor = 8,
		Enum = 9,
		Interface = 10,
		Function = 11,
		Variable = 12,
		Constant = 13,
		String = 14,
		Number = 15,
		Boolean = 16,
		Array = 17,
		Object = 18,
		Key = 19,
		Null = 20,
		EnumMember = 21,
		Struct = 22,
		Event = 23,
		Operator = 24,
		TypeParameter = 25
	}

	export enum SymbolTag {
		Deprecated = 1
	}

	export interface DocumentSymbol {
		name: string;
		detail: string;
		kind: SymbolKind;
		tags: ReadonlyArray<SymbolTag>;
		containerName?: string;
		range: IRange;
		selectionRange: IRange;
		children?: DocumentSymbol[];
	}

	/**
	 * The document symbol provider interface defines the contract between extensions and
	 * the [go to symbol](https://code.visualstudio.com/docs/editor/editingevolved#_goto-symbol)-feature.
	 */
	export interface DocumentSymbolProvider {
		displayName?: string;
		/**
		 * Provide symbol information for the given document.
		 */
		provideDocumentSymbols(model: editor.ITextModel, token: CancellationToken): ProviderResult<DocumentSymbol[]>;
	}

	export type TextEdit = {
		range: IRange;
		text: string;
		eol?: editor.EndOfLineSequence;
	};

	/**
	 * Interface used to format a model
	 */
	export interface FormattingOptions {
		/**
		 * Size of a tab in spaces.
		 */
		tabSize: number;
		/**
		 * Prefer spaces over tabs.
		 */
		insertSpaces: boolean;
	}

	/**
	 * The document formatting provider interface defines the contract between extensions and
	 * the formatting-feature.
	 */
	export interface DocumentFormattingEditProvider {
		readonly displayName?: string;
		/**
		 * Provide formatting edits for a whole document.
		 */
		provideDocumentFormattingEdits(model: editor.ITextModel, options: FormattingOptions, token: CancellationToken): ProviderResult<TextEdit[]>;
	}

	/**
	 * The document formatting provider interface defines the contract between extensions and
	 * the formatting-feature.
	 */
	export interface DocumentRangeFormattingEditProvider {
		readonly displayName?: string;
		/**
		 * Provide formatting edits for a range in a document.
		 *
		 * The given range is a hint and providers can decide to format a smaller
		 * or larger range. Often this is done by adjusting the start and end
		 * of the range to full syntax nodes.
		 */
		provideDocumentRangeFormattingEdits(model: editor.ITextModel, range: Range, options: FormattingOptions, token: CancellationToken): ProviderResult<TextEdit[]>;
	}

	/**
	 * The document formatting provider interface defines the contract between extensions and
	 * the formatting-feature.
	 */
	export interface OnTypeFormattingEditProvider {
		autoFormatTriggerCharacters: string[];
		/**
		 * Provide formatting edits after a character has been typed.
		 *
		 * The given position and character should hint to the provider
		 * what range the position to expand to, like find the matching `{`
		 * when `}` has been entered.
		 */
		provideOnTypeFormattingEdits(model: editor.ITextModel, position: Position, ch: string, options: FormattingOptions, token: CancellationToken): ProviderResult<TextEdit[]>;
	}

	/**
	 * A link inside the editor.
	 */
	export interface ILink {
		range: IRange;
		url?: Uri | string;
		tooltip?: string;
	}

	export interface ILinksList {
		links: ILink[];
		dispose?(): void;
	}

	/**
	 * A provider of links.
	 */
	export interface LinkProvider {
		provideLinks(model: editor.ITextModel, token: CancellationToken): ProviderResult<ILinksList>;
		resolveLink?: (link: ILink, token: CancellationToken) => ProviderResult<ILink>;
	}

	/**
	 * A color in RGBA format.
	 */
	export interface IColor {
		/**
		 * The red component in the range [0-1].
		 */
		readonly red: number;
		/**
		 * The green component in the range [0-1].
		 */
		readonly green: number;
		/**
		 * The blue component in the range [0-1].
		 */
		readonly blue: number;
		/**
		 * The alpha component in the range [0-1].
		 */
		readonly alpha: number;
	}

	/**
	 * String representations for a color
	 */
	export interface IColorPresentation {
		/**
		 * The label of this color presentation. It will be shown on the color
		 * picker header. By default this is also the text that is inserted when selecting
		 * this color presentation.
		 */
		label: string;
		/**
		 * An [edit](#TextEdit) which is applied to a document when selecting
		 * this presentation for the color.
		 */
		textEdit?: TextEdit;
		/**
		 * An optional array of additional [text edits](#TextEdit) that are applied when
		 * selecting this color presentation.
		 */
		additionalTextEdits?: TextEdit[];
	}

	/**
	 * A color range is a range in a text model which represents a color.
	 */
	export interface IColorInformation {
		/**
		 * The range within the model.
		 */
		range: IRange;
		/**
		 * The color represented in this range.
		 */
		color: IColor;
	}

	/**
	 * A provider of colors for editor models.
	 */
	export interface DocumentColorProvider {
		/**
		 * Provides the color ranges for a specific model.
		 */
		provideDocumentColors(model: editor.ITextModel, token: CancellationToken): ProviderResult<IColorInformation[]>;
		/**
		 * Provide the string representations for a color.
		 */
		provideColorPresentations(model: editor.ITextModel, colorInfo: IColorInformation, token: CancellationToken): ProviderResult<IColorPresentation[]>;
	}

	export interface SelectionRange {
		range: IRange;
	}

	export interface SelectionRangeProvider {
		/**
		 * Provide ranges that should be selected from the given position.
		 */
		provideSelectionRanges(model: editor.ITextModel, positions: Position[], token: CancellationToken): ProviderResult<SelectionRange[][]>;
	}

	export interface FoldingContext {
	}

	/**
	 * A provider of colors for editor models.
	 */
	export interface FoldingRangeProvider {
		/**
		 * Provides the color ranges for a specific model.
		 */
		provideFoldingRanges(model: editor.ITextModel, context: FoldingContext, token: CancellationToken): ProviderResult<FoldingRange[]>;
	}

	export interface FoldingRange {
		/**
		 * The one-based start line of the range to fold. The folded area starts after the line's last character.
		 */
		start: number;
		/**
		 * The one-based end line of the range to fold. The folded area ends with the line's last character.
		 */
		end: number;
		/**
		 * Describes the [Kind](#FoldingRangeKind) of the folding range such as [Comment](#FoldingRangeKind.Comment) or
		 * [Region](#FoldingRangeKind.Region). The kind is used to categorize folding ranges and used by commands
		 * like 'Fold all comments'. See
		 * [FoldingRangeKind](#FoldingRangeKind) for an enumeration of standardized kinds.
		 */
		kind?: FoldingRangeKind;
	}

	export class FoldingRangeKind {
		value: string;
		/**
		 * Kind for folding range representing a comment. The value of the kind is 'comment'.
		 */
		static readonly Comment: FoldingRangeKind;
		/**
		 * Kind for folding range representing a import. The value of the kind is 'imports'.
		 */
		static readonly Imports: FoldingRangeKind;
		/**
		 * Kind for folding range representing regions (for example marked by `#region`, `#endregion`).
		 * The value of the kind is 'region'.
		 */
		static readonly Region: FoldingRangeKind;
		/**
		 * Creates a new [FoldingRangeKind](#FoldingRangeKind).
		 *
		 * @param value of the kind.
		 */
		constructor(value: string);
	}

	export interface ResourceFileEdit {
		oldUri: Uri;
		newUri: Uri;
		options: {
			overwrite?: boolean;
			ignoreIfNotExists?: boolean;
			ignoreIfExists?: boolean;
			recursive?: boolean;
		};
	}

	export interface ResourceTextEdit {
		resource: Uri;
		modelVersionId?: number;
		edits: TextEdit[];
	}

	export interface WorkspaceEdit {
		edits: Array<ResourceTextEdit | ResourceFileEdit>;
	}

	export interface Rejection {
		rejectReason?: string;
	}

	export interface RenameLocation {
		range: IRange;
		text: string;
	}

	export interface RenameProvider {
		provideRenameEdits(model: editor.ITextModel, position: Position, newName: string, token: CancellationToken): ProviderResult<WorkspaceEdit & Rejection>;
		resolveRenameLocation?(model: editor.ITextModel, position: Position, token: CancellationToken): ProviderResult<RenameLocation & Rejection>;
	}

	export interface Command {
		id: string;
		title: string;
		tooltip?: string;
		arguments?: any[];
	}

	export interface CodeLens {
		range: IRange;
		id?: string;
		command?: Command;
	}

	export interface CodeLensList {
		lenses: CodeLens[];
		dispose(): void;
	}

	export interface CodeLensProvider {
		onDidChange?: IEvent<this>;
		provideCodeLenses(model: editor.ITextModel, token: CancellationToken): ProviderResult<CodeLensList>;
		resolveCodeLens?(model: editor.ITextModel, codeLens: CodeLens, token: CancellationToken): ProviderResult<CodeLens>;
	}

	export interface ILanguageExtensionPoint {
		id: string;
		extensions?: string[];
		filenames?: string[];
		filenamePatterns?: string[];
		firstLine?: string;
		aliases?: string[];
		mimetypes?: string[];
		configuration?: Uri;
	}
	/**
	 * A Monarch language definition
	 */
	export interface IMonarchLanguage {
		/**
		 * map from string to ILanguageRule[]
		 */
		tokenizer: {
			[name: string]: IMonarchLanguageRule[];
		};
		/**
		 * is the language case insensitive?
		 */
		ignoreCase?: boolean;
		/**
		 * if no match in the tokenizer assign this token class (default 'source')
		 */
		defaultToken?: string;
		/**
		 * for example [['{','}','delimiter.curly']]
		 */
		brackets?: IMonarchLanguageBracket[];
		/**
		 * start symbol in the tokenizer (by default the first entry is used)
		 */
		start?: string;
		/**
		 * attach this to every token class (by default '.' + name)
		 */
		tokenPostfix?: string;
	}

	/**
	 * A rule is either a regular expression and an action
	 * 		shorthands: [reg,act] == { regex: reg, action: act}
	 *		and       : [reg,act,nxt] == { regex: reg, action: act{ next: nxt }}
	 */
	export type IShortMonarchLanguageRule1 = [RegExp, IMonarchLanguageAction];

	export type IShortMonarchLanguageRule2 = [RegExp, IMonarchLanguageAction, string];

	export interface IExpandedMonarchLanguageRule {
		/**
		 * match tokens
		 */
		regex?: string | RegExp;
		/**
		 * action to take on match
		 */
		action?: IMonarchLanguageAction;
		/**
		 * or an include rule. include all rules from the included state
		 */
		include?: string;
	}

	export type IMonarchLanguageRule = IShortMonarchLanguageRule1 | IShortMonarchLanguageRule2 | IExpandedMonarchLanguageRule;

	/**
	 * An action is either an array of actions...
	 * ... or a case statement with guards...
	 * ... or a basic action with a token value.
	 */
	export type IShortMonarchLanguageAction = string;

	export interface IExpandedMonarchLanguageAction {
		/**
		 * array of actions for each parenthesized match group
		 */
		group?: IMonarchLanguageAction[];
		/**
		 * map from string to ILanguageAction
		 */
		cases?: Object;
		/**
		 * token class (ie. css class) (or "@brackets" or "@rematch")
		 */
		token?: string;
		/**
		 * the next state to push, or "@push", "@pop", "@popall"
		 */
		next?: string;
		/**
		 * switch to this state
		 */
		switchTo?: string;
		/**
		 * go back n characters in the stream
		 */
		goBack?: number;
		/**
		 * @open or @close
		 */
		bracket?: string;
		/**
		 * switch to embedded language (using the mimetype) or get out using "@pop"
		 */
		nextEmbedded?: string;
		/**
		 * log a message to the browser console window
		 */
		log?: string;
	}

	export type IMonarchLanguageAction = IShortMonarchLanguageAction | IExpandedMonarchLanguageAction | IShortMonarchLanguageAction[] | IExpandedMonarchLanguageAction[];

	/**
	 * This interface can be shortened as an array, ie. ['{','}','delimiter.curly']
	 */
	export interface IMonarchLanguageBracket {
		/**
		 * open bracket
		 */
		open: string;
		/**
		 * closing bracket
		 */
		close: string;
		/**
		 * token class
		 */
		token: string;
	}

}

declare namespace monaco.worker {


	export interface IMirrorModel {
		readonly uri: Uri;
		readonly version: number;
		getValue(): string;
	}

	export interface IWorkerContext<H = undefined> {
		/**
		 * A proxy to the main thread host object.
		 */
		host: H;
		/**
		 * Get all available mirror models in this worker.
		 */
		getMirrorModels(): IMirrorModel[];
	}

}

//dtsv=2<|MERGE_RESOLUTION|>--- conflicted
+++ resolved
@@ -3075,107 +3075,7 @@
 		sticky?: boolean;
 	}
 
-<<<<<<< HEAD
-	export interface InternalEditorViewOptions {
-		readonly extraEditorClassName: string;
-		readonly disableMonospaceOptimizations: boolean;
-		readonly rulers: number[];
-		readonly ariaLabel: string;
-		readonly renderLineNumbers: RenderLineNumbersType;
-		readonly renderCustomLineNumbers: (lineNumber: number) => string;
-		readonly selectOnLineNumbers: boolean;
-		readonly glyphMargin: boolean;
-		readonly revealHorizontalRightPadding: number;
-		readonly roundedSelection: boolean;
-		readonly overviewRulerLanes: number;
-		readonly overviewRulerBorder: boolean;
-		readonly cursorBlinking: TextEditorCursorBlinkingStyle;
-		readonly mouseWheelZoom: boolean;
-		readonly cursorStyle: TextEditorCursorStyle;
-		readonly cursorWidth: number;
-		readonly hideCursorInOverviewRuler: boolean;
-		readonly scrollBeyondLastLine: boolean;
-		readonly scrollBeyondLastColumn: number;
-		readonly smoothScrolling: boolean;
-		readonly stopRenderingLineAfter: number;
-		readonly renderWhitespace: 'none' | 'boundary' | 'all';
-		readonly renderControlCharacters: boolean;
-		readonly fontLigatures: boolean;
-		readonly renderIndentGuides: boolean;
-		readonly highlightActiveIndentGuide: boolean;
-		readonly renderLineHighlight: 'none' | 'gutter' | 'line' | 'all';
-		readonly scrollbar: InternalEditorScrollbarOptions;
-		readonly minimap: InternalEditorMinimapOptions;
-		readonly fixedOverflowWidgets: boolean;
-	}
-
-	export interface EditorContribOptions {
-		readonly selectionClipboard: boolean;
-		readonly hover: InternalEditorHoverOptions;
-		readonly links: boolean;
-		readonly contextmenu: boolean;
-		readonly quickSuggestions: boolean | {
-			other: boolean;
-			comments: boolean;
-			strings: boolean;
-		};
-		readonly quickSuggestionsDelay: number;
-		readonly parameterHints: boolean;
-		readonly iconsInSuggestions: boolean;
-		readonly formatOnType: boolean;
-		readonly formatOnPaste: boolean;
-		readonly suggestOnTriggerCharacters: boolean;
-		readonly acceptSuggestionOnEnter: 'on' | 'smart' | 'off';
-		readonly acceptSuggestionOnCommitCharacter: boolean;
-		readonly wordBasedSuggestions: boolean;
-		readonly suggestSelection: 'first' | 'recentlyUsed' | 'recentlyUsedByPrefix';
-		readonly suggestFontSize: number;
-		readonly suggestLineHeight: number;
-		readonly suggest: InternalSuggestOptions;
-		readonly selectionHighlight: boolean;
-		readonly occurrencesHighlight: boolean;
-		readonly codeLens: boolean;
-		readonly folding: boolean;
-		readonly foldingStrategy: 'auto' | 'indentation';
-		readonly showFoldingControls: 'always' | 'mouseover';
-		readonly matchBrackets: boolean;
-		readonly find: InternalEditorFindOptions;
-		readonly colorDecorators: boolean;
-		readonly lightbulbEnabled: boolean;
-		readonly codeActionsOnSave: ICodeActionsOnSaveOptions;
-		readonly codeActionsOnSaveTimeout: number;
-		readonly focusOnHover: boolean;
-	}
-
-	/**
-	 * Internal configuration options (transformed or computed) for the editor.
-	 */
-	export class InternalEditorOptions {
-		readonly _internalEditorOptionsBrand: void;
-		readonly canUseLayerHinting: boolean;
-		readonly pixelRatio: number;
-		readonly editorClassName: string;
-		readonly lineHeight: number;
-		readonly readOnly: boolean;
-		readonly multiCursorModifier: 'altKey' | 'ctrlKey' | 'metaKey';
-		readonly multiCursorMergeOverlapping: boolean;
-		readonly showUnused: boolean;
-		readonly wordSeparators: string;
-		readonly autoClosingBrackets: boolean;
-		readonly autoIndent: boolean;
-		readonly useTabStops: boolean;
-		readonly tabFocusMode: boolean;
-		readonly dragAndDrop: boolean;
-		readonly emptySelectionClipboard: boolean;
-		readonly layoutInfo: EditorLayoutInfo;
-		readonly fontInfo: FontInfo;
-		readonly viewInfo: InternalEditorViewOptions;
-		readonly wrappingInfo: EditorWrappingInfo;
-		readonly contribInfo: EditorContribOptions;
-	}
-=======
 	export type EditorHoverOptions = Readonly<Required<IEditorHoverOptions>>;
->>>>>>> 09c580b1
 
 	/**
 	 * A description for the overview ruler position.
@@ -3555,81 +3455,82 @@
 		fastScrollSensitivity = 24,
 		find = 25,
 		fixedOverflowWidgets = 26,
-		folding = 27,
-		foldingStrategy = 28,
-		fontFamily = 29,
-		fontInfo = 30,
-		fontLigatures = 31,
-		fontSize = 32,
-		fontWeight = 33,
-		formatOnPaste = 34,
-		formatOnType = 35,
-		glyphMargin = 36,
-		gotoLocation = 37,
-		hideCursorInOverviewRuler = 38,
-		highlightActiveIndentGuide = 39,
-		hover = 40,
-		inDiffEditor = 41,
-		letterSpacing = 42,
-		lightbulb = 43,
-		lineDecorationsWidth = 44,
-		lineHeight = 45,
-		lineNumbers = 46,
-		lineNumbersMinChars = 47,
-		links = 48,
-		matchBrackets = 49,
-		minimap = 50,
-		mouseStyle = 51,
-		mouseWheelScrollSensitivity = 52,
-		mouseWheelZoom = 53,
-		multiCursorMergeOverlapping = 54,
-		multiCursorModifier = 55,
-		occurrencesHighlight = 56,
-		overviewRulerBorder = 57,
-		overviewRulerLanes = 58,
-		parameterHints = 59,
-		quickSuggestions = 60,
-		quickSuggestionsDelay = 61,
-		readOnly = 62,
-		renderControlCharacters = 63,
-		renderIndentGuides = 64,
-		renderFinalNewline = 65,
-		renderLineHighlight = 66,
-		renderWhitespace = 67,
-		revealHorizontalRightPadding = 68,
-		roundedSelection = 69,
-		rulers = 70,
-		scrollbar = 71,
-		scrollBeyondLastColumn = 72,
-		scrollBeyondLastLine = 73,
-		selectionClipboard = 74,
-		selectionHighlight = 75,
-		selectOnLineNumbers = 76,
-		showFoldingControls = 77,
-		showUnused = 78,
-		snippetSuggestions = 79,
-		smoothScrolling = 80,
-		stopRenderingLineAfter = 81,
-		suggest = 82,
-		suggestFontSize = 83,
-		suggestLineHeight = 84,
-		suggestOnTriggerCharacters = 85,
-		suggestSelection = 86,
-		tabCompletion = 87,
-		useTabStops = 88,
-		wordSeparators = 89,
-		wordWrap = 90,
-		wordWrapBreakAfterCharacters = 91,
-		wordWrapBreakBeforeCharacters = 92,
-		wordWrapBreakObtrusiveCharacters = 93,
-		wordWrapColumn = 94,
-		wordWrapMinified = 95,
-		wrappingIndent = 96,
-		editorClassName = 97,
-		pixelRatio = 98,
-		tabFocusMode = 99,
-		layoutInfo = 100,
-		wrappingInfo = 101
+		focusOnHover = 27,
+		folding = 28,
+		foldingStrategy = 29,
+		fontFamily = 30,
+		fontInfo = 31,
+		fontLigatures = 32,
+		fontSize = 33,
+		fontWeight = 34,
+		formatOnPaste = 35,
+		formatOnType = 36,
+		glyphMargin = 37,
+		gotoLocation = 38,
+		hideCursorInOverviewRuler = 39,
+		highlightActiveIndentGuide = 40,
+		hover = 41,
+		inDiffEditor = 42,
+		letterSpacing = 43,
+		lightbulb = 44,
+		lineDecorationsWidth = 45,
+		lineHeight = 46,
+		lineNumbers = 47,
+		lineNumbersMinChars = 48,
+		links = 49,
+		matchBrackets = 50,
+		minimap = 51,
+		mouseStyle = 52,
+		mouseWheelScrollSensitivity = 53,
+		mouseWheelZoom = 54,
+		multiCursorMergeOverlapping = 55,
+		multiCursorModifier = 56,
+		occurrencesHighlight = 57,
+		overviewRulerBorder = 58,
+		overviewRulerLanes = 59,
+		parameterHints = 60,
+		quickSuggestions = 61,
+		quickSuggestionsDelay = 62,
+		readOnly = 63,
+		renderControlCharacters = 64,
+		renderIndentGuides = 65,
+		renderFinalNewline = 66,
+		renderLineHighlight = 67,
+		renderWhitespace = 68,
+		revealHorizontalRightPadding = 69,
+		roundedSelection = 70,
+		rulers = 71,
+		scrollbar = 72,
+		scrollBeyondLastColumn = 73,
+		scrollBeyondLastLine = 74,
+		selectionClipboard = 75,
+		selectionHighlight = 76,
+		selectOnLineNumbers = 77,
+		showFoldingControls = 78,
+		showUnused = 79,
+		snippetSuggestions = 80,
+		smoothScrolling = 81,
+		stopRenderingLineAfter = 82,
+		suggest = 83,
+		suggestFontSize = 84,
+		suggestLineHeight = 85,
+		suggestOnTriggerCharacters = 86,
+		suggestSelection = 87,
+		tabCompletion = 88,
+		useTabStops = 89,
+		wordSeparators = 90,
+		wordWrap = 91,
+		wordWrapBreakAfterCharacters = 92,
+		wordWrapBreakBeforeCharacters = 93,
+		wordWrapBreakObtrusiveCharacters = 94,
+		wordWrapColumn = 95,
+		wordWrapMinified = 96,
+		wrappingIndent = 97,
+		editorClassName = 98,
+		pixelRatio = 99,
+		tabFocusMode = 100,
+		layoutInfo = 101,
+		wrappingInfo = 102
 	}
 
 	export const EditorOptions: {
@@ -3660,6 +3561,7 @@
 		fastScrollSensitivity: IEditorOption<EditorOption.fastScrollSensitivity, number>;
 		find: IEditorOption<EditorOption.find, any>;
 		fixedOverflowWidgets: IEditorOption<EditorOption.fixedOverflowWidgets, boolean>;
+		focusOnHover: IEditorOption<EditorOption.focusOnHover, boolean>;
 		folding: IEditorOption<EditorOption.folding, boolean>;
 		foldingStrategy: IEditorOption<EditorOption.foldingStrategy, "auto" | "indentation">;
 		fontFamily: IEditorOption<EditorOption.fontFamily, string>;
