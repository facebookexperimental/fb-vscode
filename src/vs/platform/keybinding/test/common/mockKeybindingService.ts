/*---------------------------------------------------------------------------------------------
 *  Copyright (c) Microsoft Corporation. All rights reserved.
 *  Licensed under the MIT License. See License.txt in the project root for license information.
 *--------------------------------------------------------------------------------------------*/

import { Event } from 'vs/base/common/event';
import { Keybinding, ResolvedKeybinding, SimpleKeybinding } from 'vs/base/common/keyCodes';
import { OS } from 'vs/base/common/platform';
import { ContextKeyExpr, IContextKey, IContextKeyChangeEvent, IContextKeyService, IContextKeyServiceTarget } from 'vs/platform/contextkey/common/contextkey';
import { IKeybindingEvent, IKeybindingService, IKeyboardEvent } from 'vs/platform/keybinding/common/keybinding';
import { IResolveResult } from 'vs/platform/keybinding/common/keybindingResolver';
import { ResolvedKeybindingItem } from 'vs/platform/keybinding/common/resolvedKeybindingItem';
import { USLayoutResolvedKeybinding } from 'vs/platform/keybinding/common/usLayoutResolvedKeybinding';

class MockKeybindingContextKey<T> implements IContextKey<T> {
	private _defaultValue: T | undefined;
	private _value: T | undefined;

	constructor(defaultValue: T | undefined) {
		this._defaultValue = defaultValue;
		this._value = this._defaultValue;
	}

	public set(value: T | undefined): void {
		this._value = value;
	}

	public reset(): void {
		this._value = this._defaultValue;
	}

	public get(): T | undefined {
		return this._value;
	}
}

export class MockContextKeyService implements IContextKeyService {

	public _serviceBrand: any;
	private _keys = new Map<string, IContextKey<any>>();

	public dispose(): void {
		//
	}
	public createKey<T>(key: string, defaultValue: T | undefined): IContextKey<T> {
		let ret = new MockKeybindingContextKey(defaultValue);
		this._keys.set(key, ret);
		return ret;
	}
	public contextMatchesRules(rules: ContextKeyExpr): boolean {
		return false;
	}
	public get onDidChangeContext(): Event<IContextKeyChangeEvent> {
		return Event.None;
	}
	public getContextKeyValue(key: string) {
		if (this._keys.has(key)) {
			return this._keys.get(key).get();
		}
	}
	public getContext(domNode: HTMLElement): any {
		return null;
	}
	public createScoped(domNode: HTMLElement): IContextKeyService {
		return this;
	}
}

export class MockKeybindingService implements IKeybindingService {
	public _serviceBrand: any;

	public get onDidUpdateKeybindings(): Event<IKeybindingEvent> {
		return Event.None;
	}

	public getDefaultKeybindingsContent(): string {
		return '';
	}

	public getDefaultKeybindings(): ResolvedKeybindingItem[] {
		return [];
	}

	public getKeybindings(): ResolvedKeybindingItem[] {
		return [];
	}

	public resolveKeybinding(keybinding: Keybinding): ResolvedKeybinding[] {
		return [new USLayoutResolvedKeybinding(keybinding, OS)];
	}

	public resolveKeyboardEvent(keyboardEvent: IKeyboardEvent): ResolvedKeybinding {
		let keybinding = new SimpleKeybinding(
			keyboardEvent.ctrlKey,
			keyboardEvent.shiftKey,
			keyboardEvent.altKey,
			keyboardEvent.metaKey,
			keyboardEvent.keyCode
		);
		return this.resolveKeybinding(keybinding)[0];
	}

	public resolveUserBinding(userBinding: string): ResolvedKeybinding[] {
		return [];
	}

	public lookupKeybindings(commandId: string): ResolvedKeybinding[] {
		return [];
	}

	public lookupKeybinding(commandId: string): ResolvedKeybinding | null {
		return null;
	}

	public customKeybindingsCount(): number {
		return 0;
	}

	public softDispatch(keybinding: IKeyboardEvent, target: IContextKeyServiceTarget): IResolveResult | null {
		return null;
	}

<<<<<<< HEAD
	dispatchByUserSettingsLabel(userSettingsLabel: string, target: IContextKeyServiceTarget): void {
=======
	public dispatchEvent(e: IKeyboardEvent, target: IContextKeyServiceTarget): boolean {
		return false;
>>>>>>> ac0b37b2
	}

	public mightProducePrintableCharacter(e: IKeyboardEvent): boolean {
		return false;
	}
}<|MERGE_RESOLUTION|>--- conflicted
+++ resolved
@@ -120,12 +120,12 @@
 		return null;
 	}
 
-<<<<<<< HEAD
-	dispatchByUserSettingsLabel(userSettingsLabel: string, target: IContextKeyServiceTarget): void {
-=======
+	public dispatchByUserSettingsLabel(userSettingsLabel: string, target: IContextKeyServiceTarget): void {
+
+	}
+
 	public dispatchEvent(e: IKeyboardEvent, target: IContextKeyServiceTarget): boolean {
 		return false;
->>>>>>> ac0b37b2
 	}
 
 	public mightProducePrintableCharacter(e: IKeyboardEvent): boolean {
