--- conflicted
+++ resolved
@@ -221,7 +221,6 @@
 		inputBox.focus();
 		inputBox.select({ start: 0, end: lastDot > 0 && !stat.isDirectory ? lastDot : value.length });
 
-<<<<<<< HEAD
 		const done = once((success: boolean, finishEditing: boolean) => {
 			label.element.style.display = 'none';
 			const value = inputBox.value;
@@ -232,62 +231,27 @@
 			}
 		});
 
-		const blurDisposable = DOM.addDisposableListener(inputBox.inputElement, DOM.EventType.BLUR, () => {
-			done(inputBox.isInputValid(), true);
-		});
-=======
-		const done = once(async (success: boolean, blur: boolean) => {
-			label.element.style.display = 'none';
-			const value = inputBox.value;
-			dispose(toDispose);
-			container.removeChild(label.element);
-			editableData.onFinish(value, success);
-		});
-
-		// It can happen that the tree re-renders this node. When that happens,
-		// we're gonna get a blur event first and only after an element disposable.
-		// Because of that, we should setTimeout the blur handler to differentiate
-		// between the blur happening because of a unrender or because of a user action.
-		let ignoreBlur = false;
->>>>>>> 98467c3b
-
 		const toDispose = [
 			inputBox,
 			DOM.addStandardDisposableListener(inputBox.inputElement, DOM.EventType.KEY_DOWN, (e: IKeyboardEvent) => {
 				if (e.equals(KeyCode.Enter)) {
 					if (inputBox.validate()) {
-<<<<<<< HEAD
 						done(true, true);
 					}
 				} else if (e.equals(KeyCode.Escape)) {
 					done(false, true);
-=======
-						done(true, false);
-					}
-				} else if (e.equals(KeyCode.Escape)) {
-					done(false, false);
->>>>>>> 98467c3b
 				}
 			}),
 			DOM.addDisposableListener(inputBox.inputElement, DOM.EventType.BLUR, () => {
-				setTimeout(() => {
-					if (!ignoreBlur) {
-						done(inputBox.isInputValid(), true);
-					}
-				}, 0);
+				done(inputBox.isInputValid(), true);
 			}),
 			label,
 			styler
 		];
 
-<<<<<<< HEAD
 		return toDisposable(() => {
-			blurDisposable.dispose();
 			done(false, false);
 		});
-=======
-		return toDisposable(() => ignoreBlur = true);
->>>>>>> 98467c3b
 	}
 
 	disposeElement?(element: ITreeNode<ExplorerItem, FuzzyScore>, index: number, templateData: IFileTemplateData): void {
