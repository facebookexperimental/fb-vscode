--- conflicted
+++ resolved
@@ -20,11 +20,7 @@
 import { IKeybindingService } from 'vs/platform/keybinding/common/keybinding';
 import { KeyMod, KeyCode } from 'vs/base/common/keyCodes';
 import { IInstantiationService } from 'vs/platform/instantiation/common/instantiation';
-<<<<<<< HEAD
-import { Event, mapEvent, Emitter } from 'vs/base/common/event';
-=======
 import { Event, Emitter } from 'vs/base/common/event';
->>>>>>> 19d4bb65
 import { IThemeService } from 'vs/platform/theme/common/themeService';
 import { contrastBorder } from 'vs/platform/theme/common/colorRegistry';
 import { SIDE_BAR_TITLE_FOREGROUND, SIDE_BAR_BACKGROUND, SIDE_BAR_FOREGROUND, SIDE_BAR_BORDER } from 'vs/workbench/common/theme';
@@ -39,12 +35,8 @@
 export const SidebarFocusContext = new RawContextKey<boolean>('sideBarFocus', false);
 export const ActiveViewletContext = new RawContextKey<string>('activeViewlet', '');
 
-<<<<<<< HEAD
-export class SidebarPart extends CompositePart<Viewlet> implements IView {
-=======
-export class SidebarPart extends CompositePart<Viewlet> implements IViewletService {
+export class SidebarPart extends CompositePart<Viewlet> implements IView, IViewletService {
 	_serviceBrand: any;
->>>>>>> 19d4bb65
 
 	static readonly activeViewletSettingsKey = 'workbench.sidebar.activeviewletid';
 
@@ -165,14 +157,6 @@
 		container.style.borderLeftColor = !isPositionLeft ? borderColor : null;
 	}
 
-	layout(dimension: Dimension): Dimension[] {
-		if (!this.partService.isVisible(Parts.SIDEBAR_PART)) {
-			return [dimension];
-		}
-
-		return super.layout(dimension);
-	}
-
 	// Viewlet service
 
 	getActiveViewlet(): IViewlet {
@@ -187,14 +171,14 @@
 		this.hideActiveComposite();
 	}
 
-<<<<<<< HEAD
 	layout(width: number, height: number): void {
 		if (!this.partService.isVisible(Parts.SIDEBAR_PART)) {
 			return;
 		}
 
 		super.layout(width, height);
-=======
+	}
+
 	setViewletEnablement(id: string, enabled: boolean): void {
 		const descriptor = this.getAllViewlets().filter(desc => desc.id === id).pop();
 		if (descriptor && descriptor.enabled !== enabled) {
@@ -250,7 +234,6 @@
 		}
 
 		return this.openComposite(id, focus) as Viewlet;
->>>>>>> 19d4bb65
 	}
 
 	protected getTitleAreaDropDownAnchorAlignment(): AnchorAlignment {
